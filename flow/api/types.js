import {Request} from "../../src/api/common/WorkerProtocol"
import {AssociationType, Cardinality, Type, ValueType} from "../../src/api/common/EntityConstants"
import type {BootstrapFeatureTypeEnum, PaymentMethodTypeEnum} from "../../src/api/common/TutanotaConstans"
import type {Theme} from "../../src/gui/theme"
import {Country} from "../../src/api/common/CountryList"
import type {MoreResultsIndexEntry} from "../../src/api/worker/search/SearchTypes"
// see https://bitwiseshiftleft.github.io/sjcl/doc/symbols/sjcl.bitArray.html

// type that is used by sjcl for any encryption/decryption operation
type BitArray = number[]

type Aes128Key = BitArray
type Aes256Key = BitArray
type SignedBytes = number[]

type Base32 = string
type Base64 = string
type Base64Ext = string
type Base64Url = string
type Hex = string
type NumberString = string

type Id = string
type IdTuple = [string, string]
type Params = {[key: string]: string}
type SVG = string

type RsaKeyPair = {
	publicKey: PublicKey,
	privateKey: PrivateKey,
}

type PrivateKey = {
	version: number,

	keyLength: number,
	modulus: Base64,
	privateExponent: Base64,
	primeP: Base64,
	primeQ: Base64,
	primeExponentP: Base64,
	primeExponentQ: Base64,
	crtCoefficient: Base64,
}

type PublicKey = {
	version: number,
	keyLength: number,
	modulus: Base64,
	publicExponent: number,
}

type WorkerRequestType = 'setup'
	| 'signup'
	| 'createSession'
	| 'createExternalSession'
	| 'reset'
	| 'resumeSession'
	| 'testEcho'
	| 'testError'
	| 'deleteSession'
	| 'restRequest'
	| 'entityRequest'
	| 'serviceRequest'
	| 'createMailFolder'
	| 'readAvailableCustomerStorage'
	| 'readUsedCustomerStorage'
	| 'createMailDraft'
	| 'updateMailDraft'
	| 'sendMailDraft'
	| 'downloadFileContent'
	| 'entropy'
	| 'tryReconnectEventBus'
	| 'changePassword'
	| 'deleteAccount'
	| 'setMailAliasStatus'
	| 'addMailAlias'
	| 'isMailAddressAvailable'
	| 'getAliasCounters'
	| 'changeUserPassword'
	| 'changeAdminFlag'
	| 'readUsedUserStorage'
	| 'deleteUser'
	| 'getPrice'
	| 'getCurrentPrice'
	| 'loadCustomerServerProperties'
	| 'addSpamRule'
	| 'createUser'
	| 'readUsedGroupStorage'
	| 'createMailGroup'
	| 'createLocalAdminGroup'
	| 'addUserToGroup'
	| 'removeUserFromGroup'
	| 'deactivateGroup'
	| 'loadContactFormByPath'
	| 'addDomain'
	| 'removeDomain'
	| 'setCatchAllGroup'
	| 'uploadCertificate'
	| 'deleteCertificate'
	| 'createContactFormUserGroupData'
	| 'createContactFormUser'
	| 'generateTotpCode'
	| 'generateTotpSecret'
	| 'search'
	| 'enableMailIndexing'
	| 'disableMailIndexing'
	| 'cancelMailIndexing'
	| 'updateAdminship'
	| 'switchFreeToPremiumGroup'
	| 'switchPremiumToFreeGroup'
	| 'updatePaymentData'
	| 'downloadInvoice'
	| 'generateSsePushIdentifer'
	| 'decryptUserPassword'
	| 'closeEventBus'
<<<<<<< HEAD
	| 'readCounterValue'
	| 'getMoreSearchResults'
=======
	| 'cancelCreateSession'
>>>>>>> e98c64a2
type MainRequestType = 'execNative'
	| 'entityEvent'
	| 'error'
	| 'progress'
	| 'updateIndexState'
	| 'updateWebSocketState'
type NativeRequestType = 'init'
	| 'generateRsaKey'
	| 'rsaEncrypt'
	| 'rsaDecrypt'
	| 'aesEncryptFile'
	| 'aesDecryptFile'
	| 'open'
	| 'openFileChooser'
	| 'deleteFile'
	| 'getName'
	| 'getMimeType'
	| 'getSize'
	| 'upload'
	| 'download'
	| 'clearFileData'
	| 'findSuggestions'
	| 'initPushNotifications'
	| 'openLink'
	| 'reload'
	| 'getPushIdentifier'
	| 'storePushIdentifierLocally'
	| 'closePushNotifications'
	| 'readFile'
	| 'changeTheme'
	| 'saveBlob'
	| 'putFileIntoDownloads'
type JsRequestType = 'createMailEditor'
	| 'handleBackPress'
	| 'showAlertDialog'
	| 'openMailbox'
	| 'keyboardSizeChanged'


type Callback = (err: ?Error, data: ?Object) => Object
type Command = (msg: Request) => Promise<any>


// EntityConstants
type TypeEnum = $Keys<typeof Type>;
type AssociationTypeEnum = $Keys<typeof AssociationType>;
type CardinalityEnum = $Keys<typeof Cardinality>;
type ValueTypeEnum = $Keys<typeof ValueType>;

type TypeModel = {
	id: number,
	app: string,
	version: string,
	name: string,
	type: TypeEnum,
	versioned: boolean,
	encrypted: boolean,
	rootId: string,
	values: {[key: string]: ModelValue},
	associations: {[key: string]: ModelAssociation}
}

type ModelValue = {
	id: number,
	name: string,
	type: ValueTypeEnum,
	cardinality: CardinalityEnum,
	final: boolean,
	encrypted: boolean
}

type ModelAssociation = {
	id: number,
	type: AssociationTypeEnum,
	cardinality: CardinalityEnum,
	refType: string
}

type EnvType = {
	staticUrl: ?string, // if null the url from the browser is used
	mode: "Browser" | "App" | "Test" | "Playground",
	platformId: ?"ios" | ?"android",
	dist: boolean,
	versionNumber: string,
	timeout: number,
	rootPathPrefix: string,
	adminTypes: string[],
	systemConfig: any
}

declare var env: EnvType

type WhitelabelCustomizations = {
	theme: ?Theme,
	bootstrapCustomizations: BootstrapFeatureTypeEnum[],
	germanLanguageCode: string,
	registrationDomains: ?string[],
}

declare var whitelabelCustomizations: ?WhitelabelCustomizations

type Credentials = {
	mailAddress: string,
	encryptedPassword: ?Base64, // only set for persistent sessions
	accessToken: Base64Url,
	userId: Id
}

declare function browser(f: Function): Function

declare function node(f: Function): Function

type RecipientInfoTypeEnum = 'unknown' | 'internal' | 'external'

type RecipientInfoName = 'RecipientInfo'
type RecipientInfo = {
	_type: RecipientInfoName,
	type: RecipientInfoTypeEnum,
	mailAddress: string,
	name: string, // empty string if no name is available
	contact: ?Contact, // The resolved contact or a new contact instance with the given email address and name. A new contact is used to store a shared password if applicable. Null if no contact shall be resolved.
	resolveContactPromise: ?Promise<?Contact> // Null if resolving contact is finished
}

type DataFile = {
	_type: 'DataFile',
	name: string,
	mimeType: string,
	data: Uint8Array,
	size: number,
	id: ?IdTuple
}

type FileReference = {
	_type: 'FileReference',
	name: string,
	mimeType: string,
	location: string,
	size: number
}

type KeyListener = {
	modifier: number,
	callback: Function
}

type SearchRestriction = {
	type: TypeRef<any>;
	start: ?number; // timestamp
	end: ?number; // timestamp
	field: ?string; // must be kept in sync with attributeIds
	attributeIds: ?number[]; // must be kept in sync with field
	listId: ?Id;
}

type SearchResult = {
	query: string,
	restriction: SearchRestriction,
	results: IdTuple[];
	currentIndexTimestamp: number;
	moreResultsEntries: MoreResultsIndexEntry[];
}

type SearchIndexStateInfo = {
	initializing: boolean;
	indexingSupported: boolean;
	mailIndexEnabled: boolean;
	progress: number;
	currentMailIndexTimestamp: number;
}

type SubscriptionOptions = {
	businessUse: boolean,
	paymentInterval: number,
}

type CreditCardData = {
	number: string,
	cvv: string,
	expirationDate: string
}

type PayPalData = {
	account: string
}
type InvoiceData = {
	invoiceAddress: string;
	country: ?Country;
	vatNumber: string; // only for EU countries otherwise empty
}
type PaymentData = {
	paymentMethod: PaymentMethodTypeEnum;
	creditCardData: ?CreditCard;
}

type WsConnectionState = "connecting" | "connected" | "terminated"<|MERGE_RESOLUTION|>--- conflicted
+++ resolved
@@ -114,12 +114,9 @@
 	| 'generateSsePushIdentifer'
 	| 'decryptUserPassword'
 	| 'closeEventBus'
-<<<<<<< HEAD
 	| 'readCounterValue'
 	| 'getMoreSearchResults'
-=======
 	| 'cancelCreateSession'
->>>>>>> e98c64a2
 type MainRequestType = 'execNative'
 	| 'entityEvent'
 	| 'error'
