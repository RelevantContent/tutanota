--- conflicted
+++ resolved
@@ -1,13 +1,11 @@
 package de.tutao.tutanota.push;
 
-<<<<<<< HEAD
+import android.app.Service;
 import android.annotation.TargetApi;
 import android.app.Notification;
 import android.app.NotificationChannel;
 import android.app.NotificationManager;
 import android.app.PendingIntent;
-=======
->>>>>>> 10b86911
 import android.app.Service;
 import android.app.job.JobParameters;
 import android.app.job.JobService;
@@ -48,13 +46,15 @@
 
 import de.tutao.tutanota.Crypto;
 import de.tutao.tutanota.MainActivity;
-<<<<<<< HEAD
+import de.tutao.tutanota.Utils;
+import de.tutao.tutanota.alarms.AlarmNotification;
+import de.tutao.tutanota.alarms.AlarmNotificationsManager;
+
+import de.tutao.tutanota.Crypto;
+import de.tutao.tutanota.MainActivity;
 import de.tutao.tutanota.R;
 import de.tutao.tutanota.Utils;
 import de.tutao.tutanota.alarms.AlarmBroadcastReceiver;
-=======
-import de.tutao.tutanota.Utils;
->>>>>>> 10b86911
 import de.tutao.tutanota.alarms.AlarmNotification;
 import de.tutao.tutanota.alarms.AlarmNotificationsManager;
 
@@ -65,17 +65,7 @@
 	private static final String HEARTBEAT_TIMEOUT_IN_SECONDS_KEY = "heartbeatTimeoutInSeconds";
 	private static final String TAG = "PushNotificationService";
 	private static final String SSE_INFO_EXTRA = "sseInfo";
-<<<<<<< HEAD
-	public static final String NOTIFICATION_DISMISSED_ADDR_EXTRA = "notificationDismissed";
-	public static final String HEARTBEAT_TIMEOUT_IN_SECONDS_KEY = "heartbeatTimeoutInSeconds";
-	public static final String EMAIL_NOTIFICATION_CHANNEL_ID = "notifications";
-	private static final String PERSISTENT_NOTIFICATION_CHANNEL_ID = "service_intent";
-	public static final long[] VIBRATION_PATTERN = {100, 200, 100, 200};
-	public static final String NOTIFICATION_EMAIL_GROUP = "de.tutao.tutanota.email";
-	public static final int SUMMARY_NOTIFICATION_ID = 45;
 	public static final int RECONNECTION_ATTEMPTS = 3;
-=======
->>>>>>> 10b86911
 
 	private final LooperThread looperThread = new LooperThread(this::connect);
 	private final SseStorage sseStorage = new SseStorage(this);
@@ -87,11 +77,8 @@
 	private ConnectivityManager connectivityManager;
 	private volatile JobParameters jobParameters;
 	private long lastProcessedChangeTime = 0;
-<<<<<<< HEAD
+	private LocalNotificationsFacade localNotificationsFacade;
 	private int failedConnectionAttempts = 0;
-=======
-	private LocalNotificationsFacade localNotificationsFacade;
->>>>>>> 10b86911
 
 	private BroadcastReceiver networkReceiver;
 
@@ -134,17 +121,7 @@
 		if (atLeastOreo()) {
 			localNotificationsFacade.createNotificationChannels();
 			Log.d(TAG, "Starting foreground");
-<<<<<<< HEAD
-			startForeground(1, new NotificationCompat
-					.Builder(this, PERSISTENT_NOTIFICATION_CHANNEL_ID)
-					.setContentTitle("Notification service")
-					.setContentText("Syncing notifications")
-					.setSmallIcon(R.drawable.ic_status)
-					.setProgress(0, 0, true)
-					.build());
-=======
 			startForeground(1, localNotificationsFacade.makeConnectionNotification());
->>>>>>> 10b86911
 		}
 	}
 
@@ -358,11 +335,7 @@
 		}
 		this.lastProcessedChangeTime = Long.parseLong(changeTime);
 
-<<<<<<< HEAD
-		handleNotificationInfos(notificationManager, pushMessage, notificationInfos);
-=======
 		handleNotificationInfos(pushMessage, notificationInfos);
->>>>>>> 10b86911
 		if (alarmNotifications != null) {
 			handleAlarmNotifications(alarmNotifications);
 		}
