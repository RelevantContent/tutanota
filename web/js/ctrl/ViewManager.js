--- conflicted
+++ resolved
@@ -123,15 +123,9 @@
         }
     };
     this._buttons = this._createButtons();
-<<<<<<< HEAD
-
-
-
-=======
     var getRightNavbarSize = function () {
         return $(document.getElementById("right-navbar")).innerWidth();
     };
->>>>>>> 44e04556
     this.headerBarViewModel = new tutao.tutanota.ctrl.ButtonBarViewModel(this._buttons, "more_label", measureNavButton);
     setTimeout(function () {
         self.headerBarViewModel.setButtonBarWidth(getRightNavbarSize());
