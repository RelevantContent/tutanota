--- conflicted
+++ resolved
@@ -89,6 +89,59 @@
     }
 };
 
+
+/**
+ * Moves the mail from the selected folder to the given target folder.
+ * @param {tutao.tutanota.ctrl.MailFolderViewModel} targetMailFolder The target folder.
+ * @param {Array.<tutao.entity.tutanota.Mail>} mails The mails to move.
+ * @param {tutao.tutanota.ctrl.MailFolderViewModel=} sourceMailFolder The source folder, if not set the source folder is the selected folder.
+ */
+tutao.tutanota.ctrl.MailFolderListViewModel.prototype.move = function(targetMailFolder, mails, sourceMailFolder) {
+    var sourceFolder = sourceMailFolder;
+    if(!sourceFolder){
+        sourceFolder = tutao.locator.mailFolderListViewModel.selectedFolder();
+    }
+    if (sourceFolder.getMailListId() == targetMailFolder.getMailListId()) {
+        // source and target folder are the same
+        return;
+    }
+
+    var data = new tutao.entity.tutanota.MoveMailData();
+    data.setTargetFolder(targetMailFolder.getMailFolderId());
+    for(var i=0; i<mails.length; i++){
+        data.getMails().push(mails[i].getId());
+    }
+
+    data.setup({}, null).then(function() {
+        for (var i=0; i<mails.length; i++) {
+            sourceFolder.removeMail(mails[i]);
+        }
+    });
+};
+
+/**
+ * Moves the mail from the selected folder with the given element id to the given target folder. Called when using drag&drop.
+ * @param {tutao.tutanota.ctrl.MailFolderViewModel} targetMailFolder The target folder.
+ * @param {tutao.entity.tutanota.Mail} mailElementId The element id of mail to move.
+ */
+tutao.tutanota.ctrl.MailFolderListViewModel.prototype.drop = function(targetMailFolder, mailElementId) {
+    var sourceMailFolder = tutao.locator.mailFolderListViewModel.selectedFolder();
+    if (sourceMailFolder.getMailListId() == targetMailFolder.getMailListId()) {
+        // source and target folder are the same
+        return;
+    }
+
+    // find the mail instance
+    var allMails = sourceMailFolder.getLoadedMails();
+    for (var i=0; i<allMails.length; i++) {
+        if (allMails[i].getId()[1] == mailElementId) {
+            this.move(targetMailFolder, allMails[i]);
+            break;
+        }
+    }
+};
+
+
 /**
  * Provides the name of the selected folder.
  * @returns {string} The name of the selected folder.
@@ -115,70 +168,5 @@
  * Delete the selected folder.
  */
 tutao.tutanota.ctrl.MailFolderListViewModel.prototype._deleteSelectedFolder = function() {
-<<<<<<< HEAD
-
-=======
-    var message = tutao.lang((this.selectedFolder().getFolderType() == tutao.entity.tutanota.TutanotaConstants.MAIL_FOLDER_TYPE_CUSTOM) ? "confirmDeleteCustomFolder_msg" : "confirmDeleteSystemFolder_msg", { "{1}": this.selectedFolder().getName() });
-    tutao.tutanota.gui.confirm(message).then(function(confirmed) {
-        if (confirmed) {
-            console.log("delete folder");
-        }
-    });
-};
-
-/**
- * Provides the folder names of all sub-folders of the given folder.
- * @param {tutao.tutanota.ctrl.MailFolderViewModel} folder The folder.
- * @returns {Array.<string>} The folder names.
- */
-tutao.tutanota.ctrl.MailFolderListViewModel.prototype._getSubfolderNames = function(folder) {
-    var folders = folder.subFolders();
-    var folderNames = [];
-    for (var i=0; i<folders.length; i++) {
-        folderNames.push(folders[i].getName());
-    }
-    return folderNames;
-};
-
-/**
- * Moves the mail from the selected folder to the given target folder.
- * @param {tutao.tutanota.ctrl.MailFolderViewModel} targetMailFolder The target folder.
- * @param {tutao.entity.tutanota.Mail} mail The mail to move.
- */
-tutao.tutanota.ctrl.MailFolderListViewModel.prototype.move = function(targetMailFolder, mail) {
-    var sourceMailFolder = tutao.locator.mailFolderListViewModel.selectedFolder();
-    if (sourceMailFolder.getMailListId() == targetMailFolder.getMailListId()) {
-        // source and target folder are the same
-        return;
-    }
-
-    var data = new tutao.entity.tutanota.MoveMailData();
-    data.setTargetFolder(targetMailFolder.getMailFolderId());
-    data.getMails().push(mail.getId());
-    data.setup({}, null).then(function() {
-        sourceMailFolder.removeMail(mail);
-    });
-};
-
-/**
- * Moves the mail from the selected folder with the given element id to the given target folder. Called when using drag&drop.
- * @param {tutao.tutanota.ctrl.MailFolderViewModel} targetMailFolder The target folder.
- * @param {tutao.entity.tutanota.Mail} mailElementId The element id of mail to move.
- */
-tutao.tutanota.ctrl.MailFolderListViewModel.prototype.drop = function(targetMailFolder, mailElementId) {
-    var sourceMailFolder = tutao.locator.mailFolderListViewModel.selectedFolder();
-    if (sourceMailFolder.getMailListId() == targetMailFolder.getMailListId()) {
-        // source and target folder are the same
-        return;
-    }
-
-    // find the mail instance
-    var allMails = sourceMailFolder.getLoadedMails();
-    for (var i=0; i<allMails.length; i++) {
-        if (allMails[i].getId()[1] == mailElementId) {
-            this.move(targetMailFolder, allMails[i]);
-            break;
-        }
-    }
->>>>>>> 11323a70
+    this.selectedFolder().deleteFolder();
 };