--- conflicted
+++ resolved
@@ -50,11 +50,7 @@
  * The id of the root instance reference.
  * @const
  */
-<<<<<<< HEAD
-tutao.entity.sys.InvoiceInfo.ROOT_INSTANCE_ID = 'A3N5cwAC4Q';
-=======
 tutao.entity.sys.InvoiceInfo.ROOT_INSTANCE_ID = 'A3N5cwAC4A';
->>>>>>> 758a547a
 
 /**
  * The generated id type flag.
@@ -86,38 +82,22 @@
 /**
  * The id of the InvoiceInfo type.
  */
-<<<<<<< HEAD
-tutao.entity.sys.InvoiceInfo.prototype.TYPE_ID = 737;
-=======
 tutao.entity.sys.InvoiceInfo.prototype.TYPE_ID = 736;
->>>>>>> 758a547a
 
 /**
  * The id of the publishPdf attribute.
  */
-<<<<<<< HEAD
-tutao.entity.sys.InvoiceInfo.prototype.PUBLISHPDF_ATTRIBUTE_ID = 743;
-=======
 tutao.entity.sys.InvoiceInfo.prototype.PUBLISHPDF_ATTRIBUTE_ID = 742;
->>>>>>> 758a547a
 
 /**
  * The id of the specialPrice attribute.
  */
-<<<<<<< HEAD
-tutao.entity.sys.InvoiceInfo.prototype.SPECIALPRICE_ATTRIBUTE_ID = 742;
-=======
 tutao.entity.sys.InvoiceInfo.prototype.SPECIALPRICE_ATTRIBUTE_ID = 741;
->>>>>>> 758a547a
 
 /**
  * The id of the invoices attribute.
  */
-<<<<<<< HEAD
-tutao.entity.sys.InvoiceInfo.prototype.INVOICES_ATTRIBUTE_ID = 744;
-=======
 tutao.entity.sys.InvoiceInfo.prototype.INVOICES_ATTRIBUTE_ID = 743;
->>>>>>> 758a547a
 
 /**
  * Provides the id of this InvoiceInfo.
