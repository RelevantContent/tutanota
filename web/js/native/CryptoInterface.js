--- conflicted
+++ resolved
@@ -17,6 +17,14 @@
 tutao.native.CryptoInterface.prototype.generateRsaKey = function(keyLength) {};
 
 /**
+ * Create a 128 bit symmetric key from the given passphrase.
+ * @param {string} passphrase The passphrase to use for key generation as utf8 string.
+ * @param {string} salt 128 bit of random data, encoded as a hex string.
+ * @return {Promise.<string>} Resolved with the hex codec key
+ */
+tutao.native.CryptoInterface.prototype.generateKeyFromPassphrase = function(passphrase, salt) {};
+
+/**
  * Encrypt bytes with the provided publicKey
  * @param {tutao.native.PublicKey} publicKey
  * @param {Uint8Array} bytes
@@ -32,7 +40,6 @@
  */
 tutao.native.CryptoInterface.prototype.rsaDecrypt = function (privateKey, bytes) {};
 
-<<<<<<< HEAD
 /**
  * Returns the newly generated key
  * @return {Uint8Array} will return the key.
@@ -70,15 +77,4 @@
  * @param {string} fileUrl The file that should be decrypted
  * @return {Promise.<string, Error>} will return the URI of the decrypted file. Resolves to an exception if the encryption failed.
  */
-tutao.native.CryptoInterface.prototype.aesDecryptFile = function (key, fileUrl) {};
-=======
-
-
-/**
- * Create a 128 bit symmetric key from the given passphrase.
- * @param {string} passphrase The passphrase to use for key generation as utf8 string.
- * @param {string} salt 128 bit of random data, encoded as a hex string.
- * @return {Promise.<string>} Resolved with the hex codec key
- */
-tutao.native.CryptoInterface.prototype.generateKeyFromPassphrase = function(passphrase, salt) {};
->>>>>>> a965eaf7
+tutao.native.CryptoInterface.prototype.aesDecryptFile = function (key, fileUrl) {};