--- conflicted
+++ resolved
@@ -29,22 +29,13 @@
 		var trashText = (this.mail.getTrashed()) ? tutao.locator.languageViewModel.get("undelete_action") : tutao.locator.languageViewModel.get("delete_action");
         var buttons = [];
 		if (tutao.locator.userController.isExternalUserLoggedIn()) {
-<<<<<<< HEAD
-			if (this.mail.getState() == tutao.entity.tutanota.TutanotaConstants.MAIL_STATE_RECEIVED && tutao.tutanota.util.ClientDetector.getSupportedType() != tutao.tutanota.util.ClientDetector.SUPPORTED_TYPE_LEGACY_IE) {
+			if (this.mail.getState() == tutao.entity.tutanota.TutanotaConstants.MAIL_STATE_RECEIVED && tutao.tutanota.util.ClientDetector.getSupportedType() != tutao.tutanota.util.ClientDetector.SUPPORTED_TYPE_LEGACY_IE && tutao.tutanota.util.ClientDetector.getSupportedType() != tutao.tutanota.util.ClientDetector.SUPPORTED_TYPE_LEGACY_ANDROID) {
 				buttons.push(new tutao.tutanota.ctrl.Button(tutao.locator.languageViewModel.get("replyConfidential_action"), 10, function() { tutao.locator.mailViewModel.replyMail(self); }, false, "replyConfidentialAction"));
-			}
-            // legacy_ie does not support internally used arraybuffers, legacy_safari does not support download
-            if (tutao.tutanota.util.ClientDetector.isSupported()) {
-                buttons.push(new tutao.tutanota.ctrl.Button(tutao.locator.languageViewModel.get("export_action"), 9, function() { tutao.locator.mailViewModel.exportMail(self); },false, "exportAction"))
-=======
-			if (this.mail.getState() == tutao.entity.tutanota.TutanotaConstants.MAIL_STATE_RECEIVED && tutao.tutanota.util.ClientDetector.getSupportedType() != tutao.tutanota.util.ClientDetector.SUPPORTED_TYPE_LEGACY_IE && tutao.tutanota.util.ClientDetector.getSupportedType() != tutao.tutanota.util.ClientDetector.SUPPORTED_TYPE_LEGACY_ANDROID) {
-				buttons.push(new tutao.tutanota.ctrl.Button(tutao.locator.languageViewModel.get("replyConfidential_action"), 10, function() { tutao.locator.mailViewModel.replyMail(self); }));
 			}
             // legacy_ie does not support internally used arraybuffers, legacy_safari does not support download, legacy_android does not support download.
             // we deactivate export for mobile browsers generally because it is useless
             if (tutao.tutanota.util.ClientDetector.isSupported() && !tutao.tutanota.util.ClientDetector.isMobileDevice()) {
-                buttons.push(new tutao.tutanota.ctrl.Button(tutao.locator.languageViewModel.get("export_action"), 9, function() { tutao.locator.mailViewModel.exportMail(self); }))
->>>>>>> 914d269f
+                buttons.push(new tutao.tutanota.ctrl.Button(tutao.locator.languageViewModel.get("export_action"), 9, function() { tutao.locator.mailViewModel.exportMail(self); },false, "exportAction"))
             }
             buttons.push(new tutao.tutanota.ctrl.Button(trashText, 8, function() { tutao.locator.mailViewModel.deleteMail(self); }, false, "deleteMailAction"));
 		} else {
