// @flow

export const GroupType = {
	User: "0",
	Admin: "1",
	Team: "2",
	Customer: "3",
	External: "4",
	Mail: "5",
	Contact: "6",
	File: "7",
	LocalAdmin: "8"
}
export type GroupTypeEnum = $Values<typeof GroupType>;

export const PermissionType = {
	Public: "0",
	Symmetric: "1",
	Public_Symmetric: "2", // instances without ownerEncSessionKey (e.g. MailBody, FileData) after asymmetric decryption
	Unencrypted: "3",
	External: "5",
	Owner_List: "8"
}
export type PermissionTypeEnum = $Values<typeof PermissionType>;

export const BucketPermissionType = {
	Public: "2",
	External: "3"
}
export type BucketPermissionTypeEnum = $Values<typeof BucketPermissionType>;

export const MailFolderType = {
	CUSTOM: '0',
	INBOX: '1',
	SENT: '2',
	TRASH: '3',
	ARCHIVE: '4',
	SPAM: '5',
	DRAFT: '6'
}

export type MailFolderTypeEnum = $Values<typeof MailFolderType>;

export const ReplyType = {
	NONE: '0',
	REPLY: '1',
	FORWARD: '2',
	REPLY_FORWARD: '3'
}
export type ReplyTypeEnum = $Values<typeof ReplyType>;

export const ContactAddressType = {
	PRIVATE: '0',
	WORK: '1',
	OTHER: '2',
	CUSTOM: '3'
}
export type ContactAddressTypeEnum = $Values<typeof ContactAddressType>;

export const ContactPhoneNumberType = {
	PRIVATE: '0',
	WORK: '1',
	MOBILE: '2',
	FAX: '3',
	OTHER: '4',
	CUSTOM: '5'
}
export type ContactPhoneNumberTypeEnum = $Values<typeof ContactPhoneNumberType>;

export const ContactSocialType = {
	TWITTER: '0',
	FACEBOOK: '1',
	XING: '2',
	LINKED_IN: '3',
	OTHER: '4',
	CUSTOM: '5'
}
export type ContactSocialTypeEnum = $Values<typeof ContactSocialType>;

export const OperationType = {
	CREATE: '0',
	UPDATE: '1',
	DELETE: '2'
}
export type OperationTypeEnum = $Values<typeof OperationType>;

export const AccountType = {
	FREE: '1',
	STARTER: '2',
	PREMIUM: '3',
	EXTERNAL: '5'
}
export type AccountTypeEnum = $Values<typeof AccountType>;


export const AccountTypeNames = ["System", "Free", "Outlook", "Premium", "Stream", "External"]

export const ApprovalStatus = {
	RegistrationApproved: '0',
	RegistrationApprovalNeeded: '1',
	SendMailsApproved: '2',
	InvoiceNotPaid: '3',
	SpamSender: '4'
}
export type ApprovalStatusEnum = $Values<typeof ApprovalStatus>;


export const BookingItemFeatureType = {
	Users: '0',
	Storage: '1',
	Alias: '2',
	SharedMailGroup: '3',
	Branding: '4',
	ContactForm: '5',
	WhitelabelChild: '6',
	LocalAdminGroup: '7'
}
export type BookingItemFeatureTypeEnum = $Values<typeof BookingItemFeatureType>;


export const PaymentMethodType = {
	Invoice: '0',
	CreditCard: '1',
	Sepa: '2',
	Paypal: '3'
}
export type PaymentMethodTypeEnum = $Values<typeof PaymentMethodType>;


export const Const = {
	UPGRADE_REMINDER_INTERVAL: 14 * 24 * 60 * 60 * 1000,
	MEMORY_GB_FACTOR: 1000000000,
	MEMORY_WARNING_FACTOR: 0.9,
	COUNTER_USED_MEMORY_INTERNAL: "UsedMemoryInternalNew",
	COUNTER_USED_MEMORY_EXTERNAL: "UsedMemoryExternalNew",
	COUNTER_USED_MEMORY: "UsedMemoryNew",
	CURRENT_DATE: null, // Sets the current date for testing date dependent services. Only available in test environments.
	CURRENCY_SYMBOL_EUR: "€",
}

export const TUTANOTA_MAIL_ADDRESS_DOMAINS = ["tutanota.com", "tutanota.de", "tutamail.com", "tuta.io", "keemail.me"]

export const ConversationType = {
	NEW: '0',
	REPLY: '1',
	FORWARD: '2',
}
export type ConversationTypeEnum = $Values<typeof ConversationType>;

export const MailState = {
	DRAFT: '0',
	SENT: '1',
	RECEIVED: '2'
}
export type MailStateEnum = $Values<typeof MailState>;

export const ApprovalState = {
	REGISTRATION_APPROVED: "0",
	REGISTRATION_APPROVAL_NEEDED: "1",
	SEND_MAILS_APPROVED: "2",
	INVOICE_NOT_PAID: "3",
}
export type ApprovalStateEnum = $Values<typeof ApprovalState>;


export const InboxRuleType = {
	FROM_EQUALS: "0",
	RECIPIENT_TO_EQUALS: "1",
	RECIPIENT_CC_EQUALS: "2",
	RECIPIENT_BCC_EQUALS: "3",
	SUBJECT_CONTAINS: "4",
	MAIL_HEADER_CONTAINS: "5"
}
export type InboxRuleTypeEnum = $Values<typeof InboxRuleType>;

export const SpamRuleType = {
	WHITELIST: "1",
	BLACKLIST: "2",
	DISCARD: "3",
}
export type SpamRuleTypeEnum = $Values<typeof SpamRuleType>;

export const EmailSignatureType = {
	EMAIL_SIGNATURE_TYPE_DEFAULT: "0",
	EMAIL_SIGNATURE_TYPE_CUSTOM: "1",
	EMAIL_SIGNATURE_TYPE_NONE: "2",
}
export type EmailSignatureTypeEnum = $Values<typeof EmailSignatureType>;

export const CustomDomainStatusCode = {
	CUSTOM_DOMAIN_STATUS_OK: "0",
	CUSTOM_DOMAIN_STATUS_DNS_LOOKUP_FAILED: "1",
	CUSTOM_DOMAIN_STATUS_MISSING_MX_RECORD: "2",
	CUSTOM_DOMAIN_STATUS_MISSING_SPF_RECORD: "3",
	CUSTOM_DOMAIN_STATUS_INVALID_DNS_RECORD: "4",
	CUSTOM_DOMAIN_STATUS_DOMAIN_NOT_AVAILABLE: "5"
}
export type CustomDomainStatusCodeEnum = $Values<typeof CustomDomainStatusCode>;

export const SessionState = {
	SESSION_STATE_ACTIVE: "0",
	SESSION_STATE_EXPIRED: "1",
	SESSION_STATE_DELETED: "2",
	SESSION_STATE_PENDING: "3",
}
export type SessionStateEnum = $Values<typeof SessionState>;

export const PushServiceType = {
	ANDROID: "0",
	IOS: "1",
	EMAIL: "2"
}
export type PushServiceTypeEnum = $Values<typeof PushServiceType>;

export const InputFieldType = {
	TEXT: "0",
	NUMBER: "1",
	ENUM: "2"
}
export type InputFieldTypeEnum = $Values<typeof InputFieldType>;

export const EntropySrc = {
	mouse: "mouse",
	touch: "touch",
	key: "key",
	random: "random",
	static: "static",
	time: "time",
	accelerometer: "accel"
}
export type EntropySrcEnum = $Values<typeof EntropySrc>;

export const SecondFactorType = {
	u2f: "0",
	totp: "1"
}
export type SecondFactorTypeEnum = $Values<typeof SecondFactorType>;

export const MAX_ATTACHMENT_SIZE = 1024 * 1024 * 25

export const FeatureType = {
	DisableContacts: "0",
	DisableMailExport: "1",
	InternalCommunication: "2",
	DeleteMailsOnPasswordReset: "3",
	WhitelabelParent: "4",
	WhitelabelChild: "5",
	ReplyOnly: "6",
	DisableDefaultSignature: "7"
}
export type FeatureTypeEnum = $Values<typeof FeatureType>;

export const BootstrapFeatureType = {
	DisableSavePassword: "0",
}
export type BootstrapFeatureTypeEnum = $Values<typeof BootstrapFeatureType>;

export const FULL_INDEXED_TIMESTAMP: number = 0
export const NOTHING_INDEXED_TIMESTAMP: number = Math.pow(2, 42) - 1 // maximum Timestamp is 42 bit long (see GeneratedIdData.java)

<<<<<<< HEAD
export const ContactComparisonResult = {
	Unique: "unique",
	Similar: "similar",
	Equal: "equal",
}
export type ContactComparisonResultEnum = $Values<typeof ContactComparisonResult>;

export const IndifferentContactComparisonResult = {
	OneEmpty: "oneEmpty",
	BothEmpty: "bothEmpty",
}
export type IndifferentContactComparisonResultEnum = $Values<typeof IndifferentContactComparisonResult>;

export const ContactMergeAction = {
	DeleteFirst: "deleteFirst",
	DeleteSecond: "deleteSecond",
	Merge: "merge",
	Skip: "skip",
	Cancel: "cancel"
}
export type ContactMergeActionEnum = $Values<typeof ContactMergeAction>;
=======

export const PaymentDataResultType = {
	OK: "0",
	COUNTRY_MISMATCH: "1",
	INVALID_VATID_NUMBER: "2",
	CREDIT_CARD_DECLINED: "3",
	CREDIT_CARD_CVV_INVALID: "4",
	PAYMENT_PROVIDER_NOT_AVAILABLE: "5",
	OTHER_PAYMENT_PROVIDER_ERROR: "6",
	OTHER_PAYMENT_ACCOUNT_REJECTED: "7"
}
>>>>>>> ce302cf1
<|MERGE_RESOLUTION|>--- conflicted
+++ resolved
@@ -258,29 +258,6 @@
 export const FULL_INDEXED_TIMESTAMP: number = 0
 export const NOTHING_INDEXED_TIMESTAMP: number = Math.pow(2, 42) - 1 // maximum Timestamp is 42 bit long (see GeneratedIdData.java)
 
-<<<<<<< HEAD
-export const ContactComparisonResult = {
-	Unique: "unique",
-	Similar: "similar",
-	Equal: "equal",
-}
-export type ContactComparisonResultEnum = $Values<typeof ContactComparisonResult>;
-
-export const IndifferentContactComparisonResult = {
-	OneEmpty: "oneEmpty",
-	BothEmpty: "bothEmpty",
-}
-export type IndifferentContactComparisonResultEnum = $Values<typeof IndifferentContactComparisonResult>;
-
-export const ContactMergeAction = {
-	DeleteFirst: "deleteFirst",
-	DeleteSecond: "deleteSecond",
-	Merge: "merge",
-	Skip: "skip",
-	Cancel: "cancel"
-}
-export type ContactMergeActionEnum = $Values<typeof ContactMergeAction>;
-=======
 
 export const PaymentDataResultType = {
 	OK: "0",
@@ -292,4 +269,25 @@
 	OTHER_PAYMENT_PROVIDER_ERROR: "6",
 	OTHER_PAYMENT_ACCOUNT_REJECTED: "7"
 }
->>>>>>> ce302cf1
+
+export const ContactComparisonResult = {
+	Unique: "unique",
+	Similar: "similar",
+	Equal: "equal",
+}
+export type ContactComparisonResultEnum = $Values<typeof ContactComparisonResult>;
+
+export const IndifferentContactComparisonResult = {
+	OneEmpty: "oneEmpty",
+	BothEmpty: "bothEmpty",
+}
+export type IndifferentContactComparisonResultEnum = $Values<typeof IndifferentContactComparisonResult>;
+
+export const ContactMergeAction = {
+	DeleteFirst: "deleteFirst",
+	DeleteSecond: "deleteSecond",
+	Merge: "merge",
+	Skip: "skip",
+	Cancel: "cancel"
+}
+export type ContactMergeActionEnum = $Values<typeof ContactMergeAction>;