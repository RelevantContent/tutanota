--- conflicted
+++ resolved
@@ -181,7 +181,6 @@
 	return events.filter(event => event.operation === type && event.instanceId === elementId).length > 0
 }
 
-<<<<<<< HEAD
 /**
  * Return a function, which executed {@param toThrottle} only after it is not invoked for {@param timeout} ms.
  * Executes function with the last passed arguments
@@ -197,8 +196,8 @@
 		toInvoke = toThrottle.bind(null, ...args)
 		timeoutId = setTimeout(toInvoke, timeout)
 	}
-=======
+}
+
 export function randomIntFromInterval(min: number, max: number): number {
 	return Math.floor(Math.random() * (max - min + 1) + min);
->>>>>>> 40a2d45c
 }