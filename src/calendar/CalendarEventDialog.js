//@flow
import {getStartOfDay, getStartOfNextDay, incrementDate} from "../api/common/utils/DateUtils"
import stream from "mithril/stream/stream.js"
import {DatePicker} from "../gui/base/DatePicker"
import {Dialog} from "../gui/base/Dialog"
import type {CalendarInfo} from "./CalendarView"
import m from "mithril"
import {TextFieldN, Type} from "../gui/base/TextFieldN"
import {CheckboxN} from "../gui/base/CheckboxN"
import {lang} from "../misc/LanguageViewModel"
import type {DropDownSelectorAttrs} from "../gui/base/DropDownSelectorN"
import {DropDownSelectorN} from "../gui/base/DropDownSelectorN"
import {Icons} from "../gui/base/icons/Icons"
import {createCalendarEvent} from "../api/entities/tutanota/CalendarEvent"
import {erase, load} from "../api/main/Entity"

import {downcast, neverNull, noOp} from "../api/common/utils/Utils"
import {ButtonN, ButtonType} from "../gui/base/ButtonN"
import type {AlarmIntervalEnum, EndTypeEnum, RepeatPeriodEnum} from "../api/common/TutanotaConstants"
import {AlarmInterval, EndType, RepeatPeriod, TimeFormat} from "../api/common/TutanotaConstants"
import {last, lastThrow, numberRange, remove} from "../api/common/utils/ArrayUtils"
import {incrementByRepeatPeriod} from "./CalendarModel"
import {DateTime} from "luxon"
import {createAlarmInfo} from "../api/entities/sys/AlarmInfo"
import {isSameId, listIdPart} from "../api/common/EntityFunctions"
import {logins} from "../api/main/LoginController"
import {UserAlarmInfoTypeRef} from "../api/entities/sys/UserAlarmInfo"
import {
	createEventId,
	createRepeatRuleWithValues,
	generateUid,
	getCalendarName,
	getDiffInDays,
	getEventEnd,
	getEventStart,
	getStartOfTheWeekOffsetForUser,
	parseTime,
	timeString,
	timeStringFromParts
} from "./CalendarUtils"
import {generateEventElementId, getAllDayDateUTC, isAllDayEvent} from "../api/common/utils/CommonCalendarUtils"
import {worker} from "../api/main/WorkerClient"
import {NotFoundError} from "../api/common/error/RestError"
import {TimePicker} from "../gui/base/TimePicker"
import {windowFacade} from "../misc/WindowFacade"
<<<<<<< HEAD
import {client} from "../misc/ClientDetector"
=======
import {LIMIT_PAST_EVENTS_YEARS} from "./CalendarView"

const TIMESTAMP_ZERO_YEAR = 1970
>>>>>>> 0ec60f21

// allDay event consists of full UTC days. It always starts at 00:00:00.00 of its start day in UTC and ends at
// 0 of the next day in UTC. Full day event time is relative to the local timezone. So startTime and endTime of
// allDay event just points us to the correct date.
// e.g. there's an allDay event in Europe/Berlin at 2nd of may. We encode it as:
// {startTime: new Date(Date.UTC(2019, 04, 2, 0, 0, 0, 0)), {endTime: new Date(Date.UTC(2019, 04, 3, 0, 0, 0, 0))}}
// We check the condition with time == 0 and take a UTC date (which is [2-3) so full day on the 2nd of May). We
// interpret it as full day in Europe/Berlin, not in the UTC.
export function showCalendarEventDialog(date: Date, calendars: Map<Id, CalendarInfo>, existingEvent ?: CalendarEvent) {
	const summary = stream("")
	const calendarArray = Array.from(calendars.values())
	const selectedCalendar = stream(calendarArray[0])
	const startOfTheWeekOffset = getStartOfTheWeekOffsetForUser()
	const startDatePicker = new DatePicker(startOfTheWeekOffset, "dateFrom_label", "emptyString_msg", true)
	startDatePicker.setDate(getStartOfDay(date))
	const endDatePicker = new DatePicker(startOfTheWeekOffset, "dateTo_label", "emptyString_msg", true)
	const amPmFormat = logins.getUserController().userSettingsGroupRoot.timeFormat === TimeFormat.TWELVE_HOURS
	const startTime = stream(timeString(date, amPmFormat))
	const endTime = stream()
	const allDay = stream(false)
	const locationValue = stream("")
	const notesValue = stream("")

	const repeatPickerAttrs = createRepeatingDatePicker()
	const repeatIntervalPickerAttrs = createIntervalPicker()
	const endTypePickerAttrs = createEndTypePicker()
	const repeatEndDatePicker = new DatePicker(startOfTheWeekOffset, "emptyString_msg", "emptyString_msg", true)
	const endCountPickerAttrs = createEndCountPicker()

	const alarmPickerAttrs = []

	const alarmIntervalItems = [
		{name: lang.get("comboBoxSelectionNone_msg"), value: null},
		{name: lang.get("calendarReminderIntervalFiveMinutes_label"), value: AlarmInterval.FIVE_MINUTES},
		{name: lang.get("calendarReminderIntervalTenMinutes_label"), value: AlarmInterval.TEN_MINUTES},
		{name: lang.get("calendarReminderIntervalThirtyMinutes_label"), value: AlarmInterval.THIRTY_MINUTES},
		{name: lang.get("calendarReminderIntervalOneHour_label"), value: AlarmInterval.ONE_HOUR},
		{name: lang.get("calendarReminderIntervalOneDay_label"), value: AlarmInterval.ONE_DAY},
		{name: lang.get("calendarReminderIntervalTwoDays_label"), value: AlarmInterval.TWO_DAYS},
		{name: lang.get("calendarReminderIntervalThreeDays_label"), value: AlarmInterval.THREE_DAYS},
		{name: lang.get("calendarReminderIntervalOneWeek_label"), value: AlarmInterval.ONE_WEEK}
	]

	function createAlarmPicker(): DropDownSelectorAttrs<?AlarmIntervalEnum> {
		const selectedValue = stream(null)
		const attrs = {
			label: () => lang.get("reminderBeforeEvent_label"),
			items: alarmIntervalItems,
			selectedValue,
			icon: Icons.Edit
		}
		selectedValue.map((v) => {
			const lastAttrs = last(alarmPickerAttrs)
			if (attrs === lastAttrs && selectedValue() != null) {
				alarmPickerAttrs.push(createAlarmPicker())
			} else if (v == null && alarmPickerAttrs.some(a => a !== attrs && a.selectedValue() == null)) {
				remove(alarmPickerAttrs, attrs)
			}
		})
		return attrs

	}

	alarmPickerAttrs.push(createAlarmPicker())

	let loadedUserAlarmInfo: ?UserAlarmInfo = null
	const user = logins.getUserController().user

	if (existingEvent) {
		summary(existingEvent.summary)
		const calendarForGroup = calendars.get(neverNull(existingEvent._ownerGroup))
		if (calendarForGroup) {
			selectedCalendar(calendarForGroup)
		}
		startTime(timeString(getEventStart(existingEvent), amPmFormat))
		allDay(existingEvent && isAllDayEvent(existingEvent))
		if (allDay()) {
			endDatePicker.setDate(incrementDate(getEventEnd(existingEvent), -1))
		} else {
			endDatePicker.setDate(getStartOfDay(getEventEnd(existingEvent)))
		}
		endTime(timeString(getEventEnd(existingEvent), amPmFormat))
		if (existingEvent.repeatRule) {
			const existingRule = existingEvent.repeatRule
			repeatPickerAttrs.selectedValue(downcast(existingRule.frequency))
			repeatIntervalPickerAttrs.selectedValue(Number(existingRule.interval))
			endTypePickerAttrs.selectedValue(downcast(existingRule.endType))
			endCountPickerAttrs.selectedValue(existingRule.endType === EndType.Count ? Number(existingRule.endValue) : 1)
			repeatEndDatePicker.setDate(existingRule.endType
			=== EndType.UntilDate ? incrementDate(new Date(Number(existingRule.endValue)), -1) : null)
		} else {
			repeatPickerAttrs.selectedValue(null)
		}
		locationValue(existingEvent.location)
		notesValue(existingEvent.description)

		for (let alarmInfoId of existingEvent.alarmInfos) {
			if (isSameId(listIdPart(alarmInfoId), neverNull(user.alarmInfoList).alarms)) {
				load(UserAlarmInfoTypeRef, alarmInfoId).then((userAlarmInfo) => {
					loadedUserAlarmInfo = userAlarmInfo
					lastThrow(alarmPickerAttrs).selectedValue(downcast(userAlarmInfo.alarmInfo.trigger))
					m.redraw()
				})
			}
		}

	} else {
		const endTimeDate = new Date(date)
		endTimeDate.setMinutes(endTimeDate.getMinutes() + 30)
		endDatePicker.setDate(getStartOfDay(date))
		endTime(timeString(endTimeDate, amPmFormat))
		m.redraw()
	}

	endTypePickerAttrs.selectedValue.map((endType) => {
		if (endType === EndType.UntilDate && !repeatEndDatePicker.date()) {
			const newRepeatEnd = incrementByRepeatPeriod(neverNull(startDatePicker.date()), neverNull(repeatPickerAttrs.selectedValue()),
				neverNull(repeatIntervalPickerAttrs.selectedValue()), DateTime.local().zoneName)
			repeatEndDatePicker.setDate(newRepeatEnd)
		}
	})

	let eventTooOld: boolean = false
	stream.scan((oldStartDate, startDate) => {
		// The custom ID for events is derived from the unix timestamp, and sorting the negative ids is a challenge we decided not to
		// tackle because it is a rare case.
		if (startDate && startDate.getFullYear() < TIMESTAMP_ZERO_YEAR) {
			const thisYear = (new Date()).getFullYear()
			let newDate = new Date(startDate)
			newDate.setFullYear(thisYear)
			startDatePicker.setDate(newDate)
			return newDate
		}
		const endDate = endDatePicker.date()
		eventTooOld = (!!startDate && -DateTime.fromJSDate(startDate).diffNow("year").years > LIMIT_PAST_EVENTS_YEARS)
		if (startDate && endDate) {
			const diff = getDiffInDays(endDate, neverNull(oldStartDate))
			endDatePicker.setDate(DateTime.fromJSDate(startDate).plus({days: diff}).toJSDate())
		}
		return startDate
	}, startDatePicker.date(), startDatePicker.date)

	let oldStartTime: string = startTime()

	function onStartTimeSelected(value) {
		oldStartTime = startTime()
		startTime(value)
		let startDate = neverNull(startDatePicker.date())
		let endDate = neverNull(endDatePicker.date())
		if (startDate.getTime() === endDate.getTime()) {
			fixTime()
		}
	}

	/**
	 * Check if the start time is after the end time and fix that
	 */
	function fixTime() {
		const parsedOldStartTime = oldStartTime && parseTime(oldStartTime)
		const parsedStartTime = parseTime(startTime())
		const parsedEndTime = parseTime(endTime())
		if (!parsedStartTime || !parsedEndTime || !parsedOldStartTime) {
			return
		}
		const endTotalMinutes = parsedEndTime.hours * 60 + parsedEndTime.minutes
		const startTotalMinutes = parsedStartTime.hours * 60 + parsedStartTime.minutes
		const diff = Math.abs(endTotalMinutes - parsedOldStartTime.hours * 60 - parsedOldStartTime.minutes)
		const newEndTotalMinutes = startTotalMinutes + diff
		let newEndHours = Math.floor(newEndTotalMinutes / 60)
		if (newEndHours > 23) {
			newEndHours = 23
		}
		const newEndMinutes = newEndTotalMinutes % 60
		endTime(timeStringFromParts(newEndHours, newEndMinutes, amPmFormat))
		m.redraw()
	}

	function renderStopConditionValue(): Children {
		if (repeatPickerAttrs.selectedValue() == null || endTypePickerAttrs.selectedValue() === EndType.Never) {
			return null
		} else if (endTypePickerAttrs.selectedValue() === EndType.Count) {
			return m(DropDownSelectorN, endCountPickerAttrs)
		} else if (endTypePickerAttrs.selectedValue() === EndType.UntilDate) {
			return m(repeatEndDatePicker)
		} else {
			return null
		}
	}

	let windowCloseUnsubscribe
	const now = Date.now()

	const okAction = (dialog) => {
		const newEvent = createCalendarEvent()
		if (!startDatePicker.date() || !endDatePicker.date()) {
			Dialog.error("timeFormatInvalid_msg")
			return
		}
		let startDate = new Date(neverNull(startDatePicker.date()))
		let endDate = new Date(neverNull(endDatePicker.date()))

		if (allDay()) {
			startDate = getAllDayDateUTC(startDate)
			endDate = getAllDayDateUTC(getStartOfNextDay(endDate))
		} else {
			const parsedStartTime = parseTime(startTime())
			const parsedEndTime = parseTime(endTime())
			if (!parsedStartTime || !parsedEndTime) {
				Dialog.error("timeFormatInvalid_msg")
				return
			}
			startDate.setHours(parsedStartTime.hours)
			startDate.setMinutes(parsedStartTime.minutes)

			// End date is never actually included in the event. For the whole day event the next day
			// is the boundary. For the timed one the end time is the boundary.
			endDate.setHours(parsedEndTime.hours)
			endDate.setMinutes(parsedEndTime.minutes)
		}

		if (endDate.getTime() <= startDate.getTime()) {
			Dialog.error('startAfterEnd_label')
			return
		}
		newEvent.startTime = startDate
		newEvent.description = notesValue()
		newEvent.summary = summary()
		newEvent.location = locationValue()
		newEvent.endTime = endDate
		const groupRoot = selectedCalendar().groupRoot
		newEvent._ownerGroup = selectedCalendar().groupRoot._id
		newEvent.uid = existingEvent && existingEvent.uid ? existingEvent.uid : generateUid(newEvent, Date.now())
		const repeatFrequency = repeatPickerAttrs.selectedValue()
		if (repeatFrequency == null || eventTooOld) {
			newEvent.repeatRule = null
		} else {
			const interval = repeatIntervalPickerAttrs.selectedValue() || 1
			const repeatRule = createRepeatRuleWithValues(repeatFrequency, interval)
			newEvent.repeatRule = repeatRule

			const stopType = neverNull(endTypePickerAttrs.selectedValue())
			repeatRule.endType = stopType
			if (stopType === EndType.Count) {
				let count = endCountPickerAttrs.selectedValue()
				if (isNaN(count) || Number(count) < 1) {
					repeatRule.endType = EndType.Never
				} else {
					repeatRule.endValue = String(count)
				}
			} else if (stopType === EndType.UntilDate) {
				const repeatEndDate = getStartOfNextDay(neverNull(repeatEndDatePicker.date()))
				if (repeatEndDate.getTime() < getEventStart(newEvent)) {
					Dialog.error("startAfterEnd_label")
					return
				} else {
					// We have to save repeatEndDate in the same way we save start/end times because if one is timzone
					// dependent and one is not then we have interesting bugs in edge cases (event created in -11 could
					// end on another date in +12). So for all day events end date is UTC-encoded all day event and for
					// regular events it is just a timestamp.
					repeatRule.endValue = String((allDay() ? getAllDayDateUTC(repeatEndDate) : repeatEndDate).getTime())
				}
			}
		}
		const newAlarms = []
		for (let pickerAttrs of alarmPickerAttrs) {
			const alarmValue = pickerAttrs.selectedValue()
			if (alarmValue) {
				const newAlarm = createCalendarAlarm(generateEventElementId(Date.now()), alarmValue)
				newAlarms.push(newAlarm)
			}
		}

		createEventId(newEvent, groupRoot)
		worker.createCalendarEvent(newEvent, newAlarms, existingEvent)

		dialog.close()
	}

	const dialog = Dialog.showActionDialog({
		title: () => lang.get("createEvent_label"),
		child: () => m("", {
			oncreate: vnode => windowCloseUnsubscribe = windowFacade.addWindowCloseListener(() => {}),
			onremove: vnode => windowCloseUnsubscribe()
		}, [
			m(TextFieldN, {
				label: "title_placeholder",
				value: summary,
				onfocus: (dom, input) => {
					if (client.isMobileDevice() && Date.now() - now < 1000) {
						input.blur()
					}
				}
			}),
			m(".flex", [
				m(".flex-grow.mr-s", m(startDatePicker)),
				!allDay()
					? m(".time-field", m(TimePicker, {
						value: startTime,
						onselected: onStartTimeSelected,
						amPmFormat: amPmFormat,
					}))
					: null
			]),
			m(".flex", [
				m(".flex-grow.mr-s", m(endDatePicker)),
				!allDay()
					? m(".time-field", m(TimePicker, {
						value: endTime,
						onselected: endTime,
						amPmFormat: amPmFormat,
					}))
					: null
			]),
			m(CheckboxN, {
				checked: allDay,
				label: () => lang.get("allDay_label"),
			}),
			eventTooOld
				? null
				: [
					m(".flex", [
						m(".flex-grow", m(DropDownSelectorN, repeatPickerAttrs)),
						m(".flex-grow.ml-s"
							+ (repeatPickerAttrs.selectedValue() ? "" : ".hidden"), m(DropDownSelectorN, repeatIntervalPickerAttrs)),
					]),
					repeatPickerAttrs.selectedValue()
						? m(".flex", [
							m(".flex-grow", m(DropDownSelectorN, endTypePickerAttrs)),
							m(".flex-grow.ml-s", renderStopConditionValue()),
						])
						: null
				],
			m(".flex.col.mt.mb", alarmPickerAttrs.map((attrs) => m(DropDownSelectorN, attrs))),
			m(DropDownSelectorN, ({
				label: "calendar_label",
				items: calendarArray.map((calendarInfo) => {
					return {name: getCalendarName(calendarInfo.groupInfo.name), value: calendarInfo}
				}),
				selectedValue: selectedCalendar,
				icon: Icons.Edit,
			}: DropDownSelectorAttrs<CalendarInfo>)),
			m(TextFieldN, {
				label: "location_label",
				value: locationValue
			}),
			m(TextFieldN, {
				label: "description_label",
				value: notesValue,
				type: Type.Area
			}),
			existingEvent ? m(".mr-negative-s.float-right.flex-end-on-child", m(ButtonN, {
				label: "delete_action",
				type: ButtonType.Primary,
				click: () => {
					let p = neverNull(existingEvent).repeatRule
						? Dialog.confirm("deleteRepeatingEventConfirmation_msg")
						: Promise.resolve(true)
					p.then((answer) => {
						if (answer) {
							erase(existingEvent).catch(NotFoundError, noOp)
							dialog.close()
						}
					})
				}
			})) : null,
		]),
		okAction: (dialog) => requestAnimationFrame(() => okAction(dialog))
	})
}

function createCalendarAlarm(identifier: string, trigger: string): AlarmInfo {
	const calendarAlarmInfo = createAlarmInfo()
	calendarAlarmInfo.alarmIdentifier = identifier
	calendarAlarmInfo.trigger = trigger
	return calendarAlarmInfo
}


function createRepeatingDatePicker(): DropDownSelectorAttrs<?RepeatPeriodEnum> {
	const repeatValues = [
		{name: lang.get("calendarRepeatIntervalNoRepeat_label"), value: null},
		{name: lang.get("calendarRepeatIntervalDaily_label"), value: RepeatPeriod.DAILY},
		{name: lang.get("calendarRepeatIntervalWeekly_label"), value: RepeatPeriod.WEEKLY},
		{name: lang.get("calendarRepeatIntervalMonthly_label"), value: RepeatPeriod.MONTHLY},
		{name: lang.get("calendarRepeatIntervalAnnually_label"), value: RepeatPeriod.ANNUALLY}
	]

	return {
		label: "calendarRepeating_label",
		items: repeatValues,
		selectedValue: stream(repeatValues[0].value),
		icon: Icons.Edit,
	}
}

const intervalValues = numberRange(1, 256).map(n => {
	return {name: String(n), value: n}
})


function createIntervalPicker(): DropDownSelectorAttrs<number> {
	return {
		label: "interval_title",
		items: intervalValues,
		selectedValue: stream(intervalValues[0].value),
		icon: Icons.Edit,
	}
}

function createEndTypePicker(): DropDownSelectorAttrs<EndTypeEnum> {
	const stopConditionValues = [
		{name: lang.get("calendarRepeatStopConditionNever_label"), value: EndType.Never},
		{name: lang.get("calendarRepeatStopConditionOccurrences_label"), value: EndType.Count},
		{name: lang.get("calendarRepeatStopConditionDate_label"), value: EndType.UntilDate}
	]

	return {
		label: () => lang.get("calendarRepeatStopCondition_label"),
		items: stopConditionValues,
		selectedValue: stream(stopConditionValues[0].value),
		icon: Icons.Edit
	}
}

export function createEndCountPicker(): DropDownSelectorAttrs<number> {
	return {
		label: "emptyString_msg",
		items: intervalValues,
		selectedValue: stream(intervalValues[0].value),
		icon: Icons.Edit,
	}
}




<|MERGE_RESOLUTION|>--- conflicted
+++ resolved
@@ -43,13 +43,10 @@
 import {NotFoundError} from "../api/common/error/RestError"
 import {TimePicker} from "../gui/base/TimePicker"
 import {windowFacade} from "../misc/WindowFacade"
-<<<<<<< HEAD
 import {client} from "../misc/ClientDetector"
-=======
 import {LIMIT_PAST_EVENTS_YEARS} from "./CalendarView"
 
 const TIMESTAMP_ZERO_YEAR = 1970
->>>>>>> 0ec60f21
 
 // allDay event consists of full UTC days. It always starts at 00:00:00.00 of its start day in UTC and ends at
 // 0 of the next day in UTC. Full day event time is relative to the local timezone. So startTime and endTime of
