// @flow
import m from "mithril"
import {Dialog} from "../gui/base/Dialog"
import {TextField} from "../gui/base/TextField"
import type {TextFieldAttrs} from "../gui/base/TextFieldN"
import {TextFieldN, Type} from "../gui/base/TextFieldN"
import type {TranslationKey} from "../misc/LanguageViewModel"
import {getAvailableLanguageCode, lang, languages} from "../misc/LanguageViewModel"
import {formatStorageSize, stringToNameAndMailAddress} from "../misc/Formatter"
import {isMailAddress} from "../misc/FormatValidator"
import type {ConversationTypeEnum} from "../api/common/TutanotaConstants"
import {ConversationType, MAX_ATTACHMENT_SIZE, OperationType, ReplyType} from "../api/common/TutanotaConstants"
import {animations, height, opacity} from "../gui/animation/Animations"
import {load, loadAll, setup, update} from "../api/main/Entity"
import {worker} from "../api/main/WorkerClient"
import {Bubble, BubbleTextField} from "../gui/base/BubbleTextField"
import {Editor} from "../gui/base/Editor"
import {isExternal, recipientInfoType} from "../api/common/RecipientInfo"
import {MailBodyTypeRef} from "../api/entities/tutanota/MailBody"
import {AccessBlockedError, ConnectionError, NotFoundError, TooManyRequestsError} from "../api/common/error/RestError"
import {UserError} from "../api/common/error/UserError"
import {RecipientsNotFoundError} from "../api/common/error/RecipientsNotFoundError"
import {assertMainOrNode, Mode} from "../api/Env"
import {PasswordIndicator} from "../gui/base/PasswordIndicator"
import {getPasswordStrength} from "../misc/PasswordUtils"
import {neverNull} from "../api/common/utils/Utils"
import {
	createNewContact,
	createRecipientInfo,
	getDefaultSender,
	getDisplayText,
	getEmailSignature,
	getEnabledMailAddresses,
	getMailboxName,
	getSenderName,
	parseMailtoUrl,
	resolveRecipientInfo
} from "./MailUtils"
import {fileController} from "../file/FileController"
import {contains, remove, replace} from "../api/common/utils/ArrayUtils"
import {FileTypeRef} from "../api/entities/tutanota/File"
import {ConversationEntryTypeRef} from "../api/entities/tutanota/ConversationEntry"
import {MailTypeRef} from "../api/entities/tutanota/Mail"
import {ContactEditor} from "../contacts/ContactEditor"
import {ContactTypeRef} from "../api/entities/tutanota/Contact"
import {isSameId} from "../api/common/EntityFunctions"
import {windowFacade} from "../misc/WindowFacade"
import {Keys} from "../misc/KeyManager"
import {fileApp} from "../native/FileApp"
import {findRecipients} from "../native/ContactApp"
import {PermissionError} from "../api/common/error/PermissionError"
import {FileNotFoundError} from "../api/common/error/FileNotFoundError"
import {logins} from "../api/main/LoginController"
import {progressIcon} from "../gui/base/Icon"
import {Icons} from "../gui/base/icons/Icons"
import {DropDownSelector} from "../gui/base/DropDownSelector"
import {px, size} from "../gui/size"
import {createMailAddress} from "../api/entities/tutanota/MailAddress"
import {showProgressDialog} from "../gui/base/ProgressDialog"
import type {MailboxDetail} from "./MailModel"
import {mailModel} from "./MailModel"
import {locator} from "../api/main/MainLocator"
import {LazyContactListId, searchForContacts} from "../contacts/ContactUtils"
import {RecipientNotResolvedError} from "../api/common/error/RecipientNotResolvedError"
import stream from "mithril/stream/stream.js"
import {checkApprovalStatus} from "../misc/ErrorHandlerImpl"
import type {EntityEventsListener} from "../api/main/EventController"
import {isUpdateForTypeRef} from "../api/main/EventController"
import {htmlSanitizer} from "../misc/HtmlSanitizer"
import {RichTextToolbar} from "../gui/base/RichTextToolbar"
import type {ButtonAttrs} from "../gui/base/ButtonN"
import {ButtonN, ButtonType} from "../gui/base/ButtonN"
import type {DialogHeaderBarAttrs} from "../gui/base/DialogHeaderBar"
import {ExpanderButtonN, ExpanderPanelN} from "../gui/base/ExpanderN"
import type {DropDownSelectorAttrs} from "../gui/base/DropDownSelectorN"
import {DropDownSelectorN} from "../gui/base/DropDownSelectorN"
import {attachDropdown} from "../gui/base/DropdownN"
import {styles} from "../gui/styles"
import {FileOpenError} from "../api/common/error/FileOpenError"
import {client} from "../misc/ClientDetector"
import {formatPrice} from "../subscription/SubscriptionUtils"
import {showUpgradeWizard} from "../subscription/UpgradeSubscriptionWizard"

assertMainOrNode()

export class MailEditor {
	dialog: Dialog;
	draft: ?Mail;
	_senderField: DropDownSelector<string>;
	_selectedNotificationLanguage: Stream<string>
	toRecipients: BubbleTextField<RecipientInfo>;
	ccRecipients: BubbleTextField<RecipientInfo>;
	bccRecipients: BubbleTextField<RecipientInfo>;
	_mailAddressToPasswordField: Map<string, TextFieldAttrs>;
	subject: TextField;
	conversationType: ConversationTypeEnum;
	previousMessageId: ?Id; // only needs to be the correct value if this is a new email. if we are editing a draft, conversationType is not used
	_confidentialButtonState: boolean;
	_editor: Editor;
	_tempBody: ?string; // only defined till the editor is initialized
	view: Function;
	_domElement: HTMLElement;
	_domCloseButton: HTMLElement;
	_loadingAttachments: boolean;
	_attachments: Array<TutanotaFile | DataFile | FileReference>; // contains either Files from Tutanota or DataFiles of locally loaded files. these map 1:1 to the _attachmentButtons
	_mailChanged: boolean;
	_showToolbar: boolean;
	_previousMail: ?Mail;
	_entityEventReceived: EntityEventsListener;
	_mailboxDetails: MailboxDetail;
	_replyTos: RecipientInfo[];
	_richTextToolbar: RichTextToolbar;

	/**
	 * Creates a new draft message. Invoke initAsResponse or initFromDraft if this message should be a response
	 * to an existing message or edit an existing draft.
	 *
	 */
	constructor(mailboxDetails: MailboxDetail) {
		this.conversationType = ConversationType.NEW
		this.toRecipients = new BubbleTextField("to_label", new MailBubbleHandler(this))
		this.ccRecipients = new BubbleTextField("cc_label", new MailBubbleHandler(this))
		this.bccRecipients = new BubbleTextField("bcc_label", new MailBubbleHandler(this))
		this._replyTos = []
		this._mailAddressToPasswordField = new Map()
		this._attachments = []
		this._mailChanged = false
		this._loadingAttachments = false
		this._previousMail = null
		this.draft = null
		this._mailboxDetails = mailboxDetails
		this._showToolbar = false

		let props = logins.getUserController().props

		this._senderField = new DropDownSelector("sender_label", null, getEnabledMailAddresses(this._mailboxDetails)
			.map(mailAddress => ({
				name: mailAddress,
				value: mailAddress
			})), stream(getDefaultSender(this._mailboxDetails)), 250)

		let sortedLanguages = languages.slice()
		sortedLanguages.sort((a, b) => lang.get(a.textId).localeCompare(lang.get(b.textId)))
		this._selectedNotificationLanguage = stream(getAvailableLanguageCode(props.notificationMailLanguage || lang.code))
		const languageDropDownAttrs: DropDownSelectorAttrs<string> = {
			label: "notificationMailLanguage_label",
			items: sortedLanguages.map(language => {
				return {name: lang.get(language.textId), value: language.code}
			}),
			selectedValue: this._selectedNotificationLanguage,
			dropdownWidth: 250
		}

		this._confidentialButtonState = !props.defaultUnconfidential
		this.subject = new TextField("subject_label", () => this.getConfidentialStateMessage())

		let confidentialButtonAttrs = {
			label: "confidential_action",
			click: (event, attrs) => this._confidentialButtonState = !this._confidentialButtonState,
			icon: () => this._confidentialButtonState ? Icons.Lock : Icons.Unlock,
			isSelected: () => this._confidentialButtonState,
			noBubble: true,
		}

		let attachFilesButtonAttrs = {
			label: "attachFiles_action",
			click: (ev, attrs) => this._showFileChooserForAttachments(ev.target.getBoundingClientRect()),
			icon: () => Icons.Attachment,
			noBubble: true
		}

		const toolbarButton = () => (styles.isDesktopLayout() && !logins.getUserController().props.sendPlaintextOnly)
			? m(ButtonN, {
				label: 'showRichTextToolbar_action',
				icon: () => Icons.FontSize,
				click: () => this._showToolbar = !this._showToolbar,
				isSelected: () => this._showToolbar,
				noBubble: true
			})
			: null

		this.subject._injectionsRight = () => {
			return this._allRecipients().find(r => r.type === recipientInfoType.external)
				? [m(ButtonN, confidentialButtonAttrs), m(ButtonN, attachFilesButtonAttrs), toolbarButton()]
				: [m(ButtonN, attachFilesButtonAttrs), toolbarButton()]
		}
		this.subject.onUpdate(v => this._mailChanged = true)

		let closeButtonAttrs = attachDropdown({
			label: "close_alt",
			click: () => this._close(),
			type: ButtonType.Secondary,
			oncreate: vnode => this._domCloseButton = vnode.dom
		}, () => [
			{
				label: "discardChanges_action",
				click: () => this._close(),
				type: ButtonType.Dropdown
			},
			{
				label: "saveDraft_action",
				click: () => this.saveDraft(true, true).then(() => this._close()),
				type: ButtonType.Dropdown
			}
		], () => this._mailChanged, 250)

		const headerBarAttrs: DialogHeaderBarAttrs = {
			left: [closeButtonAttrs],
			right: [{label: "send_action", click: () => this.send(), type: ButtonType.Primary}],
			middle: () => lang.get(this._conversationTypeToTitleTextId())
		}
		let detailsExpanded = stream(false)
		this._editor = new Editor(200, (html) => htmlSanitizer.sanitizeFragment(html, false).html)
		this._richTextToolbar = new RichTextToolbar(this._editor)
		if (logins.isInternalUserLoggedIn()) {
			this.toRecipients.textField._injectionsRight = () => m(ExpanderButtonN, {
				label: "show_action",
				expanded: detailsExpanded,
			})
			this._editor.initialized.promise.then(() => {
				this._mailChanged = false
				this._editor.addChangeListener(() => this._mailChanged = true)
			})
		} else {
			this.toRecipients.textField.setDisabled()
			this._editor.initialized.promise.then(() => {
				this._mailChanged = false
				this._editor.addChangeListener(() => this._mailChanged = true)
			})
		}

		this.view = () => {
			let unsubscribeFunction = () => {}
			return m("#mail-editor.full-height.text.touch-callout", {
				oncreate: vnode => {
					this._domElement = vnode.dom
					unsubscribeFunction = windowFacade.addWindowCloseListener(() => closeButtonAttrs.click(null, this._domCloseButton))
				},
				onremove: vnode => unsubscribeFunction(),
				onclick: (e) => {
					if (e.target === this._domElement) {
						this._editor.focus()
					}
				},
				ondragover: (ev) => {
					// do not check the datatransfer here because it is not always filled, e.g. in Safari
					ev.stopPropagation()
					ev.preventDefault()
				},
				ondrop: (ev) => {
					if (ev.dataTransfer.files && ev.dataTransfer.files.length > 0) {
						fileController.readLocalFiles(ev.dataTransfer.files).then(dataFiles => {
							this.attachFiles((dataFiles: any))
							m.redraw()
						}).catch(e => {
							console.log(e)
							return Dialog.error("couldNotAttachFile_msg")
						})
						ev.stopPropagation()
						ev.preventDefault()
					}
				}
			}, [
				m(this.toRecipients),
				m(ExpanderPanelN, {expanded: detailsExpanded},
					m(".details", [
						m(this.ccRecipients),
						m(this.bccRecipients),
						m(".wrapping-row", [
							m(this._senderField),
							m("", (this._confidentialButtonState && this._containsExternalRecipients())
								? m("", {
									oncreate: vnode => animations.add(vnode.dom, opacity(0, 1, false)),
									onbeforeremove: vnode => animations.add(vnode.dom, opacity(1, 0, false))
								}, m(DropDownSelectorN, languageDropDownAttrs))
								: null
							)
						]),
					])
				),
				this._confidentialButtonState
					? m(".external-recipients.overflow-hidden", {
						oncreate: vnode => this.animate(vnode.dom, true),
						onbeforeremove: vnode => this.animate(vnode.dom, false)
					}, this._allRecipients()
					       .filter(r => r.type === recipientInfoType.external && !r.resolveContactPromise) // only show passwords for resolved contacts, otherwise we might not get the password
					       .map(r => m(TextFieldN, Object.assign({}, this.getPasswordField(r), {
						       oncreate: vnode => this.animate(vnode.dom, true),
						       onbeforeremove: vnode => this.animate(vnode.dom, false)
					       }))))
					: null,
				m(".row", m(this.subject)),
				m(".flex-start.flex-wrap.ml-negative-bubble", this._loadingAttachments
					? [m(".flex-v-center", progressIcon()), m(".small.flex-v-center.plr.button-height", lang.get("loading_msg"))]
					: this._getAttachmentButtons().map((a) => m(ButtonN, a))
				),
				this._attachments.length > 0 ? m("hr.hr") : null,
				this._showToolbar ? m(this._richTextToolbar) : null,
				m(".pt-s.text.scroll-x.break-word-links", {onclick: () => this._editor.focus()}, m(this._editor)),
				m(".pb")
			])
		}

		this._entityEventReceived = (updates) => {
			for (let update of updates) {
				this._handleEntityEvent(update)
			}
		}

		this.dialog = Dialog.largeDialog(headerBarAttrs, this)
		                    .addShortcut({
			                    key: Keys.ESC,
			                    exec: () => closeButtonAttrs.click(null, this._domCloseButton),
			                    help: "close_alt"
		                    })
		                    .addShortcut({
			                    key: Keys.B,
			                    ctrl: true,
			                    exec: () => {
				                    // is done by squire
			                    },
			                    help: "formatTextBold_msg"
		                    })
		                    .addShortcut({
			                    key: Keys.I,
			                    ctrl: true,
			                    exec: () => {
				                    // is done by squire
			                    },
			                    help: "formatTextItalic_msg"
		                    })
		                    .addShortcut({
			                    key: Keys.U,
			                    ctrl: true,
			                    exec: () => {
				                    // is done by squire
			                    },
			                    help: "formatTextUnderline_msg"
		                    })
		                    .addShortcut({
			                    key: Keys.S,
			                    ctrl: true,
			                    exec: () => {
				                    this.saveDraft(true, true)
				                        .catch(FileNotFoundError, () => Dialog.error("couldNotAttachFile_msg"))
			                    },
			                    help: "save_action"
		                    })
		                    .addShortcut({
			                    key: Keys.S,
			                    ctrl: true,
			                    shift: true,
			                    exec: () => {
				                    this.send()
			                    },
			                    help: "send_action"
		                    }).setCloseHandler(() => closeButtonAttrs.click(null, this._domCloseButton))
		this._mailChanged = false
	}

	_focusBodyOnLoad() {
		this._editor.initialized.promise.then(() => {
			this._editor.focus()
		})
	}

	_conversationTypeToTitleTextId(): TranslationKey {
		switch (this.conversationType) {
			case ConversationType.NEW:
				return "newMail_action"
			case ConversationType.REPLY:
				return "reply_action"
			case ConversationType.FORWARD:
				return "forward_action"
			default:
				return "emptyString_msg"
		}
	}

	animate(domElement: HTMLElement, fadein: boolean) {
		let childHeight = domElement.offsetHeight
		return animations.add(domElement, fadein ? height(0, childHeight) : height(childHeight, 0))
		                 .then(() => {
			                 domElement.style.height = ''
		                 })
	}

	getPasswordField(recipientInfo: RecipientInfo): TextFieldAttrs {
		if (!this._mailAddressToPasswordField.has(recipientInfo.mailAddress)) {
			let passwordIndicator = new PasswordIndicator(() => this.getPasswordStrength(recipientInfo))
			let textFieldAttrs = {
				label: () => lang.get("passwordFor_label", {"{1}": recipientInfo.mailAddress}),
				helpLabel: () => m(passwordIndicator),
				value: stream(""),
				type: Type.ExternalPassword
			}
			if (recipientInfo.contact && recipientInfo.contact.presharedPassword) {
				textFieldAttrs.value(recipientInfo.contact.presharedPassword)
			}
			this._mailAddressToPasswordField.set(recipientInfo.mailAddress, textFieldAttrs)
		}
		return neverNull(this._mailAddressToPasswordField.get(recipientInfo.mailAddress))
	}

	getPasswordStrength(recipientInfo: RecipientInfo) {
		let user = logins.getUserController()
		let reserved = getEnabledMailAddresses(this._mailboxDetails).concat(
			getMailboxName(this._mailboxDetails),
			recipientInfo.mailAddress,
			recipientInfo.name
		)
		return Math.min(100, (getPasswordStrength(this.getPasswordField(recipientInfo).value(), reserved) / 0.8 * 1))
	}

	initAsResponse(previousMail: Mail, conversationType: ConversationTypeEnum, senderMailAddress: string, toRecipients: MailAddress[], ccRecipients: MailAddress[], bccRecipients: MailAddress[], attachments: TutanotaFile[], subject: string, bodyText: string, replyTos: EncryptedMailAddress[], addSignature: boolean): Promise<void> {
		if (addSignature) {
			bodyText = "<br/><br/><br/>" + bodyText
			let signature = getEmailSignature()
			if (logins.getUserController().isInternalUser() && signature) {
				bodyText = signature + bodyText
			}
		}
		if (conversationType === ConversationType.REPLY) {
			this.dialog.setFocusOnLoadFunction(() => this._focusBodyOnLoad())
		}
		let previousMessageId: ?string = null
		return load(ConversationEntryTypeRef, previousMail.conversationEntry).then(ce => {
			previousMessageId = ce.messageId
		}).catch(NotFoundError, e => {
			console.log("could not load conversation entry", e);
		}).finally(() => {
			this._setMailData(previousMail, previousMail.confidential, conversationType, previousMessageId, senderMailAddress, toRecipients, ccRecipients, bccRecipients, attachments, subject, bodyText, replyTos)
		})
	}

	initWithTemplate(recipientName: ?string, recipientMailAddress: ?string, subject: string, bodyText: string, confidential: ?boolean): Promise<void> {
		let recipients = []
		if (recipientMailAddress) {
			let recipient = createMailAddress()
			recipient.address = recipientMailAddress
			recipient.name = (recipientName ? recipientName : "")
			recipients.push(recipient)
		}
		if (recipientMailAddress) {
			this.dialog.setFocusOnLoadFunction(() => this._focusBodyOnLoad())
		}
		this._setMailData(null, confidential, ConversationType.NEW, null, this._senderField.selectedValue(), recipients, [], [], [], subject, bodyText, [])
		return Promise.resolve()
	}

	initWithMailtoUrl(mailtoUrl: string, confidential: boolean): Promise<void> {
		let result = parseMailtoUrl(mailtoUrl)

		let bodyText = result.body
		let signature = getEmailSignature()
		if (logins.getUserController().isInternalUser() && signature) {
			bodyText = bodyText + signature
		}
		this._setMailData(null, confidential, ConversationType.NEW, null, this._senderField.selectedValue(), result.to, result.cc, result.bcc, [], result.subject, bodyText, [])
		return Promise.resolve()
	}

	initFromDraft(draft: Mail): Promise<void> {
		let conversationType: ConversationTypeEnum = ConversationType.NEW
		let previousMessageId: ?string = null
		let previousMail: ?Mail = null
		let bodyText: string = ""
		let attachments: TutanotaFile[] = []

		let p1 = load(MailBodyTypeRef, draft.body).then(body => {
			bodyText = body.text
		})
		let p2 = load(ConversationEntryTypeRef, draft.conversationEntry).then(ce => {
			conversationType = (ce.conversationType: any)
			if (ce.previous) {
				return load(ConversationEntryTypeRef, ce.previous).then(previousCe => {
					previousMessageId = previousCe.messageId
					if (previousCe.mail) {
						return load(MailTypeRef, previousCe.mail).then(mail => {
							previousMail = mail
						})
					}
				}).catch(NotFoundError, e => {
					// ignore
				})
			}
		})
		let p3 = Promise.map(draft.attachments, fileId => {
			return load(FileTypeRef, fileId)
		}).then(files => {
			attachments = files;
		})
		return Promise.all([p1, p2, p3]).then(() => {
			this.draft = draft
			// conversation type is just a dummy here
			this._setMailData(previousMail, draft.confidential, conversationType, previousMessageId, draft.sender.address, draft.toRecipients, draft.ccRecipients, draft.bccRecipients, attachments, draft.subject, bodyText, draft.replyTos)
		})
	}

	_setMailData(previousMail: ?Mail, confidential: ?boolean, conversationType: ConversationTypeEnum, previousMessageId: ?string, senderMailAddress: string, toRecipients: MailAddress[], ccRecipients: MailAddress[], bccRecipients: MailAddress[], attachments: TutanotaFile[], subject: string, body: string, replyTos: EncryptedMailAddress[]): void {
		this._previousMail = previousMail
		this.conversationType = conversationType
		this.previousMessageId = previousMessageId
		if (confidential != null) {
			this._confidentialButtonState = confidential
		}
		this._senderField.selectedValue(senderMailAddress)
		this.subject.setValue(subject)
		this._attachments = []
		this._tempBody = body

		this.attachFiles(((attachments: any): Array<TutanotaFile | DataFile | FileReference>))

		// call this async because the editor is not initialized before this mail editor dialog is shown
		this._editor.initialized.promise.then(() => {
			if (this._editor.getHTML() !== body) {
				this._editor.setHTML(this._tempBody)
				this._mailChanged = false
			}
			this._tempBody = null
		})

		if (previousMail && previousMail.restrictions && previousMail.restrictions.participantGroupInfos.length > 0) {
			this.toRecipients.textField._injectionsRight = null
			this.toRecipients.textField.setDisabled()
		}

		this.toRecipients.bubbles = toRecipients.map(r => this.createBubble(r.name, r.address, null))
		this.ccRecipients.bubbles = ccRecipients.map(r => this.createBubble(r.name, r.address, null))
		this.bccRecipients.bubbles = bccRecipients.map(r => this.createBubble(r.name, r.address, null))
		this._replyTos = replyTos.map(ema => createRecipientInfo(ema.address, ema.name, null, true))
		this._mailChanged = false
	}

	show() {
		locator.eventController.addEntityListener(this._entityEventReceived)
		this.dialog.show()
		windowFacade.checkWindowClosing(true)
	}


	_close() {
		windowFacade.checkWindowClosing(false)
		locator.eventController.removeEntityListener(this._entityEventReceived)
		this.dialog.close()
	}

	_showFileChooserForAttachments(boundingRect: ClientRect) {
		if (env.mode === Mode.App) {
			return fileApp
				.openFileChooser(boundingRect)
				.then(files => {
					this.attachFiles((files: any))
					m.redraw()
				})
				.catch(PermissionError, () => {
					Dialog.error("fileAccessDeniedMobile_msg")
				})
				.catch(FileNotFoundError, () => {
					Dialog.error("couldNotAttachFile_msg")
				})
		} else {
			return fileController.showFileChooser(true).then(files => {
				this.attachFiles((files: any))
				m.redraw()
			})
		}
	}

	attachFiles(files: Array<TutanotaFile | DataFile | FileReference>) {
		let totalSize = 0
		this._attachments.forEach(file => {
			totalSize += Number(file.size)
		})
		let tooBigFiles = [];
		files.forEach(file => {
			if (totalSize + Number(file.size) > MAX_ATTACHMENT_SIZE) {
				tooBigFiles.push(file.name)
			} else {
				totalSize += Number(file.size)
				this._attachments.push(file)
			}
		})
		if (tooBigFiles.length > 0) {
			Dialog.error(() => lang.get("tooBigAttachment_msg") + tooBigFiles.join(", "));
		}
		this._mailChanged = true
		m.redraw()
	}

	_getAttachmentButtons(): Array<ButtonAttrs> {
		return this._attachments.map(file => {
			let lazyButtonAttrs: ButtonAttrs[] = []

			lazyButtonAttrs.push({
				label: "download_action",
				type: ButtonType.Secondary,
				click: () => {
					if (file._type === 'FileReference') {
						return fileApp.open((file: FileReference))
						              .catch(FileOpenError, () => Dialog.error("canNotOpenFileOnDevice_msg"))
					} else if (file._type === "DataFile") {
						return fileController.open(file)
					} else {
						fileController.downloadAndOpen(((file: any): TutanotaFile), true)
						              .catch(FileOpenError, () => Dialog.error("canNotOpenFileOnDevice_msg"))
					}

				}
			})

			lazyButtonAttrs.push({
				label: "remove_action",
				type: ButtonType.Secondary,
				click: () => {
					remove(this._attachments, file)
					this._mailChanged = true
					m.redraw()
				}
			})

			return attachDropdown({
				label: () => file.name,
				icon: () => Icons.Attachment,
				type: ButtonType.Bubble,
				staticRightText: "(" + formatStorageSize(Number(file.size)) + ")",
			}, () => lazyButtonAttrs)
		})
	}

	/**
	 * Saves the draft.
	 * @param saveAttachments True if also the attachments shall be saved, false otherwise.
	 * @returns {Promise} When finished.
	 * @throws FileNotFoundError when one of the attachments could not be opened
	 */
	saveDraft(saveAttachments: boolean, showProgress: boolean): Promise<void> {
		let attachments = (saveAttachments) ? this._attachments : null
		let senderName = getSenderName(this._mailboxDetails)
		let to = this.toRecipients.bubbles.map(bubble => bubble.entity)
		let cc = this.ccRecipients.bubbles.map(bubble => bubble.entity)
		let bcc = this.bccRecipients.bubbles.map(bubble => bubble.entity)

		let promise = null
		const body = this._tempBody ? this._tempBody : this._editor.getHTML()
		const createMailDraft = () => worker.createMailDraft(this.subject.value(), body,
			this._senderField.selectedValue(), senderName, to, cc, bcc, this.conversationType, this.previousMessageId,
			attachments, this._isConfidential(), this._replyTos)
		const draft = this.draft
		if (draft != null) {
			promise = worker.updateMailDraft(this.subject.value(), body, this._senderField.selectedValue(),
				senderName, to, cc, bcc, attachments, this._isConfidential(), draft)
			                .catch(NotFoundError, e => {
				                console.log("draft has been deleted, creating new one")
				                return createMailDraft()
			                })
		} else {
			promise = createMailDraft()
		}

		promise = promise.then(draft => {
			this.draft = draft
			return Promise.map(draft.attachments, fileId => load(FileTypeRef, fileId)).then(attachments => {
				this._attachments = [] // attachFiles will push to existing files but we want to overwrite them
				this.attachFiles(attachments)
				this._mailChanged = false
			})
		})

		if (showProgress) {
			return showProgressDialog("save_msg", promise)
		} else {
			return promise
		}
	}

	_isConfidential() {
		return this._confidentialButtonState || !this._containsExternalRecipients()
	}

	getConfidentialStateMessage() {
		if (this._isConfidential()) {
			return lang.get('confidentialStatus_msg')
		} else {
			return lang.get('nonConfidentialStatus_msg')
		}
	}

	_containsExternalRecipients() {
		return (this._allRecipients().find(r => isExternal(r)) != null)
	}

	send() {
		return Promise
			.resolve()
			.then(() => {
				this.toRecipients.createBubbles()
				this.ccRecipients.createBubbles()
				this.bccRecipients.createBubbles()

				if (this.toRecipients.textField.value().trim() !== "" ||
					this.ccRecipients.textField.value().trim() !== "" ||
					this.bccRecipients.textField.value().trim() !== "") {
					throw new UserError("invalidRecipients_msg")
				} else if (this.toRecipients.bubbles.length === 0 &&
					this.ccRecipients.bubbles.length === 0 &&
					this.bccRecipients.bubbles.length === 0) {
					throw new UserError("noRecipients_msg")
				}

				let subjectConfirmPromise = Promise.resolve(true)

				if (this.subject.value().trim().length === 0) {
					subjectConfirmPromise = Dialog.confirm("noSubject_msg")
				}
				return subjectConfirmPromise
			})
			.then(confirmed => {
				if (confirmed) {
					let send = this
						._waitForResolvedRecipients() // Resolve all added recipients before trying to send it
						.then((recipients) =>
							this.saveDraft(true, false)
							    .return(recipients))
						.then(resolvedRecipients => {
							let externalRecipients = resolvedRecipients.filter(r => isExternal(r))
							if (this._confidentialButtonState && externalRecipients.length > 0
								&& externalRecipients.find(r => this.getPasswordField(r).value().trim()
									!== "") == null) {
								throw new UserError("noPreSharedPassword_msg")
							}

							let sendMail = Promise.resolve(true)
							if (this._confidentialButtonState
								&& externalRecipients.reduce((min, current) =>
									Math.min(min, this.getPasswordStrength(current)), 100) < 80) {
								sendMail = Dialog.confirm("presharedPasswordNotStrongEnough_msg")
							}

							return sendMail.then(ok => {
								if (ok) {
									return this._updateContacts(resolvedRecipients)
									           .then(() => worker.sendMailDraft(
										           neverNull(this.draft),
										           resolvedRecipients,
										           this._selectedNotificationLanguage()))
									           .then(() => this._updatePreviousMail())
									           .then(() => this._updateExternalLanguage())
									           .then(() => this._close())
								}
							})
						})
						.catch(RecipientNotResolvedError, e => {
							return Dialog.error("tooManyAttempts_msg")
						})
						.catch(RecipientsNotFoundError, e => {
							let invalidRecipients = e.message.join("\n")
							return Dialog.error(() => lang.get("invalidRecipients_msg") + "\n"
								+ invalidRecipients)
						})
						.catch(TooManyRequestsError, e => Dialog.error("tooManyMails_msg"))
						.catch(AccessBlockedError, e => {
							// special case: the approval status is set to SpamSender, but the update has not been received yet, so use SpamSender as default
							return checkApprovalStatus(true, "4")
								.then(() => {
									console.log("could not send mail (blocked access)", e)
								})
						})
						.catch(FileNotFoundError, () => Dialog.error("couldNotAttachFile_msg"))

					return showProgressDialog(this._confidentialButtonState ? "sending_msg" : "sendingUnencrypted_msg", send)
				}
			})
			.catch(UserError, e => Dialog.error(e.message))
			.catch(e => {
				console.log(typeof e, e)
				throw e
			})
	}

	_updateExternalLanguage() {
		let props = logins.getUserController().props
		if (props.notificationMailLanguage !== this._selectedNotificationLanguage()) {
			props.notificationMailLanguage = this._selectedNotificationLanguage()
			update(props)
		}
	}

	_updatePreviousMail(): Promise<void> {
		if (this._previousMail
		) {
			if (this._previousMail.replyType === ReplyType.NONE && this.conversationType === ConversationType.REPLY) {
				this._previousMail.replyType = ReplyType.REPLY
			} else if (this._previousMail.replyType === ReplyType.NONE
				&& this.conversationType === ConversationType.FORWARD) {
				this._previousMail.replyType = ReplyType.FORWARD
			} else if (this._previousMail.replyType === ReplyType.FORWARD
				&& this.conversationType === ConversationType.REPLY) {
				this._previousMail.replyType = ReplyType.REPLY_FORWARD
			} else if (this._previousMail.replyType === ReplyType.REPLY
				&& this.conversationType === ConversationType.FORWARD) {
				this._previousMail.replyType = ReplyType.REPLY_FORWARD
			} else {
				return Promise.resolve()
			}
			return update(this._previousMail).catch(NotFoundError, e => {
				// ignore
			})
		} else {
			return Promise.resolve();
		}
	}

	_updateContacts(resolvedRecipients: RecipientInfo[]): Promise<any> {
		return Promise.all(resolvedRecipients.map(r => {
			if (r.contact) {
				let recipientContact = neverNull(r.contact)
				if (!recipientContact._id && (!logins.getUserController().props.noAutomaticContacts
					|| (isExternal(r) && this._confidentialButtonState))) {
					if (isExternal(r) && this._confidentialButtonState) {
						recipientContact.presharedPassword = this.getPasswordField(r).value().trim()
					}
					return LazyContactListId.getAsync().then(listId => {
						return setup(listId, r.contact)
					})
				} else if (recipientContact._id && isExternal(r) && this._confidentialButtonState
					&& recipientContact.presharedPassword !== this.getPasswordField(r).value().trim()) {
					recipientContact.presharedPassword = this.getPasswordField(r).value().trim()
					return update(recipientContact)
				} else {
					return Promise.resolve()
				}
			} else {
				return Promise.resolve()
			}
		}))
	}

	_allRecipients() {
		return this.toRecipients.bubbles.map(b => b.entity)
		           .concat(this.ccRecipients.bubbles.map(b => b.entity))
		           .concat(this.bccRecipients.bubbles.map(b => b.entity))
	}

	/**
	 * Makes sure the recipient type and contact are resolved.
	 */
	_waitForResolvedRecipients(): Promise<RecipientInfo[]> {
		return Promise.all(this._allRecipients().map(recipientInfo => {
			return resolveRecipientInfo(recipientInfo).then(recipientInfo => {
				if (recipientInfo.resolveContactPromise) {
					return recipientInfo.resolveContactPromise.return(recipientInfo)
				} else {
					return recipientInfo
				}
			})
		})).catch(TooManyRequestsError, e => {
			throw new RecipientNotResolvedError()
		})
	}

	/**
	 * @param name If null the name is taken from the contact if a contact is found for the email addrss
	 */
	createBubble(name: ?string, mailAddress: string, contact: ?Contact): Bubble<RecipientInfo> {
		this._mailChanged = true
		let recipientInfo = createRecipientInfo(mailAddress, name, contact, false)
		let bubbleWrapper = {}
		bubbleWrapper.buttonAttrs = attachDropdown({
			label: () => getDisplayText(recipientInfo.name, mailAddress, false),
			type: ButtonType.TextBubble,
			isSelected: () => false,
		}, () => {
			if (recipientInfo.resolveContactPromise) {
				return recipientInfo.resolveContactPromise.then(contact => {
					return this._createBubbleContextButtons(recipientInfo.name, mailAddress, contact, () => bubbleWrapper.bubble)
				})
			} else {
				return Promise.resolve(this._createBubbleContextButtons(recipientInfo.name, mailAddress, contact, () => bubbleWrapper.bubble))
			}
		})

		resolveRecipientInfo(recipientInfo)
			.then(() => m.redraw())
			.catch(ConnectionError, e => {
				// we are offline but we want to show the error dialog only when we click on send.
			})
			.catch(TooManyRequestsError, e => {
				Dialog.error("tooManyAttempts_msg")
			})
		bubbleWrapper.bubble = new Bubble(recipientInfo, neverNull(bubbleWrapper.buttonAttrs), mailAddress)
		return bubbleWrapper.bubble
	}

	_createBubbleContextButtons(name: string, mailAddress: string, contact: ? Contact, bubbleResolver: Function): Array<ButtonAttrs | string> {
		let buttonAttrs = [mailAddress]
		if (logins.getUserController().isInternalUser()) {
			if (contact && contact._id) { // the contact may be new contact, in this case do not edit it
				buttonAttrs.push({
					label: "editContact_label",
					type: ButtonType.Secondary,
					click: () => new ContactEditor(contact).show()
				})
			} else {
				buttonAttrs.push({
					label: "createContact_action",
					type: ButtonType.Secondary,
					click: () => {
						LazyContactListId.getAsync().then(contactListId => {
							new ContactEditor(createNewContact(mailAddress, name), contactListId, contactElementId => {
								let bubbles = [
									this.toRecipients.bubbles, this.ccRecipients.bubbles, this.bccRecipients.bubbles
								].find(b => contains(b, bubbleResolver()))
								if (bubbles) {
									this._updateBubble(bubbles, bubbleResolver(), [contactListId, contactElementId])
								}
							}).show()
						})
					}
				})
			}
			buttonAttrs.push({
				label: "remove_action",
				type: ButtonType.Secondary,
				click: () => this._removeBubble(bubbleResolver())
			})
		}

		return buttonAttrs
	}

	_handleEntityEvent(update: EntityUpdateData): void {
		const {operation, instanceId, instanceListId} = update
		if (isUpdateForTypeRef(ContactTypeRef, update)
			&& (operation === OperationType.UPDATE || operation === OperationType.DELETE)) {
			let contactId: IdTuple = [neverNull(instanceListId), instanceId]
			let allBubbleLists = [this.toRecipients.bubbles, this.ccRecipients.bubbles, this.bccRecipients.bubbles]
			allBubbleLists.forEach(bubbles => {
				bubbles.forEach(bubble => {
					if (bubble => bubble.entity.contact && bubble.entity.contact._id
						&& isSameId(bubble.entity.contact._id, contactId)) {
						if (operation === OperationType.UPDATE) {
							this._updateBubble(bubbles, bubble, contactId)
						} else {
							this._removeBubble(bubble)
						}
					}
				})
			})
		}
	}

	_updateBubble(bubbles: Bubble<RecipientInfo> [], oldBubble: Bubble<RecipientInfo>, contactId: IdTuple) {
		this._mailChanged = true
		let emailAddress = oldBubble.entity.mailAddress
		load(ContactTypeRef, contactId).then(updatedContact => {
			if (!updatedContact.mailAddresses.find(ma =>
				ma.address.trim().toLowerCase() === emailAddress.trim().toLowerCase())) {
				// the mail address was removed, so remove the bubble
				remove(bubbles, oldBubble)
			} else {
				let newBubble = this.createBubble(`${updatedContact.firstName} ${updatedContact.lastName}`.trim(), emailAddress, updatedContact)
				replace(bubbles, oldBubble, newBubble)
				if (updatedContact.presharedPassword && this._mailAddressToPasswordField.has(emailAddress)) {
					neverNull(this._mailAddressToPasswordField.get(emailAddress))
						.value(updatedContact.presharedPassword || "")
				}
			}
		})
	}

	_removeBubble(bubble: Bubble<RecipientInfo>) {
		this._mailChanged = true
		let bubbles = [
			this.toRecipients.bubbles, this.ccRecipients.bubbles, this.bccRecipients.bubbles
		].find(b => contains(b, bubble))
		if (bubbles) {
			remove(bubbles, bubble)
		}
	}

	static writeSupportMail() {
		mailModel.init().then(() => {
			if(!logins.getUserController().isPremiumAccount()) {
<<<<<<< HEAD
=======
				const message = lang.get("premiumOffer_msg", {"{1}": formatPrice(1, true)})
				const title = lang.get("upgradeReminderTitle_msg")
				Dialog.reminder(title, message, "https://tutanota.com/blog/posts/premium-pro-business").then(confirm => {
					if (confirm) {
						showUpgradeWizard()
					}
				})
>>>>>>> 3538c68b
				return
			}
			const editor = new MailEditor(mailModel.getUserMailboxDetails())
			let signature = "<br><br>--"
			signature += "<br>Client: " + client.getIdentifier()
			signature += "<br>Tutanota version: " + env.versionNumber
			signature += "<br>User agent:<br>" + navigator.userAgent
			editor.initWithTemplate(null, "premium@tutao.de", "", signature, true).then(() => {
				editor.show()
			})
		})

	}

	static writeInviteMail() {
		mailModel.init().then(() => {
			const editor = new MailEditor(mailModel.getUserMailboxDetails())
			const username = logins.getUserController().userGroupInfo.name;
			const body = lang.get("invitationMailBody_msg", {
				'{registrationLink}': "https://mail.tutanota.com/signup",
				'{username}': username,
				'{githubLink}': "https://github.com/tutao/tutanota"
			})
			editor.initWithTemplate(null, null, lang.get("invitationMailSubject_msg"), body, false).then(() => {
				editor.show()
			})
		})
	}
}

const ContactSuggestionHeight = 60

export class ContactSuggestion {
	name: string;
	mailAddress: string;
	contact: ?Contact;
	selected: boolean;
	view: Function;

	constructor(name: string, mailAddress: string, contact: ?Contact) {
		this.name = name
		this.mailAddress = mailAddress
		this.contact = contact
		this.selected = false

		this.view = vnode => m(".pt-s.pb-s.click.content-hover", {
			class: this.selected ? 'content-accent-fg row-selected' : '',
			onmousedown: vnode.attrs.mouseDownHandler,
			style: {
				'padding-left': this.selected ? px(size.hpad_large - 3) : px(size.hpad_large),
				'border-left': this.selected ? "3px solid" : null,
				height: px(ContactSuggestionHeight),
			}
		}, [
			m("small", this.name),
			m(".name", this.mailAddress),
		])
	}

}

class MailBubbleHandler {
	suggestionHeight: number;
	_mailEditor: MailEditor;

	constructor(mailEditor: MailEditor) {
		this._mailEditor = mailEditor
		this.suggestionHeight = ContactSuggestionHeight
	}

	getSuggestions(text: string): Promise<ContactSuggestion[]> {
		let query = text.trim().toLowerCase()
		if (isMailAddress(query, false)) {
			return Promise.resolve([])
		}
		let contactsPromise = (locator.search.indexState().indexingSupported) ?
			searchForContacts(query, "recipient", 10) : LazyContactListId.getAsync()
			                                                             .then(listId => loadAll(ContactTypeRef, listId))
		return contactsPromise.map(contact => {
			let name = `${contact.firstName} ${contact.lastName}`.trim()
			let mailAddresses = []
			if (name.toLowerCase().indexOf(query) !== -1) {
				mailAddresses = contact.mailAddresses.filter(ma => isMailAddress(ma.address.trim(), false))
			} else {
				mailAddresses = contact.mailAddresses.filter(ma => {
					return isMailAddress(ma.address.trim(), false) && ma.address.toLowerCase().indexOf(query) !== -1
				})
			}
			return mailAddresses.map(ma => new ContactSuggestion(name, ma.address.trim(), contact))
		}).reduce((a, b) => a.concat(b), [])
		                      .then(suggestions => {
			                      if (env.mode === Mode.App) {
				                      return findRecipients(query, 10, suggestions).then(() => suggestions)
			                      } else {
				                      return suggestions
			                      }
		                      })
		                      .then(suggestions => {
			                      return suggestions.sort((suggestion1, suggestion2) =>
				                      suggestion1.name.localeCompare(suggestion2.name))
		                      })
	}

	createBubbleFromSuggestion(suggestion: ContactSuggestion): Bubble<RecipientInfo> {
		return this._mailEditor.createBubble(suggestion.name, suggestion.mailAddress, suggestion.contact)
	}

	createBubblesFromText(text: string): Bubble<RecipientInfo>[] {
		let separator = (text.indexOf(";") !== -1) ? ";" : ","
		let textParts = text.split(separator)
		let bubbles = []

		for (let part of textParts) {
			part = part.trim()
			if (part.length !== 0) {
				let bubble = this.getBubbleFromText(part)
				if (!bubble) {
					return [] // if one recipient is invalid, we do not return any valid ones because all invalid text would be deleted otherwise
				} else {
					bubbles.push(bubble)
				}
			}
		}
		return bubbles
	}


	bubbleDeleted(bubble: Bubble<RecipientInfo>): void {

	}

	/**
	 * Retrieves a RecipientInfo instance from a text. The text may be a contact name, contact mail address or other mail address.
	 * @param text The text to create a RecipientInfo from.
	 * @return The recipient info or null if the text is not valid data.
	 */
	getBubbleFromText(text: string): ?Bubble<RecipientInfo> {
		text = text.trim()
		if (text === "") return null
		const nameAndMailAddress = stringToNameAndMailAddress(text)
		if (nameAndMailAddress) {
			let name = (nameAndMailAddress.name) ? nameAndMailAddress.name : null // name will be resolved with contact
			return this._mailEditor.createBubble(name, nameAndMailAddress.mailAddress, null)
		} else {
			return null
		}
	}
}<|MERGE_RESOLUTION|>--- conflicted
+++ resolved
@@ -982,8 +982,6 @@
 	static writeSupportMail() {
 		mailModel.init().then(() => {
 			if(!logins.getUserController().isPremiumAccount()) {
-<<<<<<< HEAD
-=======
 				const message = lang.get("premiumOffer_msg", {"{1}": formatPrice(1, true)})
 				const title = lang.get("upgradeReminderTitle_msg")
 				Dialog.reminder(title, message, "https://tutanota.com/blog/posts/premium-pro-business").then(confirm => {
@@ -991,7 +989,6 @@
 						showUpgradeWizard()
 					}
 				})
->>>>>>> 3538c68b
 				return
 			}
 			const editor = new MailEditor(mailModel.getUserMailboxDetails())
