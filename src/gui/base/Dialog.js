--- conflicted
+++ resolved
@@ -434,13 +434,8 @@
 
 		actionBar.addRight(new Button(okActionTextId, okAction).setType(ButtonType.Primary))
 
-<<<<<<< HEAD
-		let dialog = new Dialog(DialogType.EditSmall, {
+		let dialog = new Dialog(type, {
 			view: () => [
-=======
-		let dialog = new Dialog(type, {
-			view: () => m("", [
->>>>>>> aac9ccc0
 				m(".dialog-header.plr-l", m(actionBar)),
 				m(".dialog-max-height.plr-l.pb.text-break.scroll", m(child))
 			]
