--- conflicted
+++ resolved
@@ -334,7 +334,6 @@
         '.flex-end': {display: 'flex', 'justify-content': 'flex-end'},
         '.flex-start': {display: 'flex', 'justify-content': 'flex-start'},
 		'.flex-v-center': {display: 'flex', 'flex-direction': "column", 'justify-content': 'center'},
-<<<<<<< HEAD
         '.flex-direction-change': {display: 'flex', 'justify-content': 'center'},
         '.flex-column': {'flex-direction': "column"}, //TODO migrate to .col
         ".col": {'flex-direction': "column"},
@@ -409,6 +408,14 @@
             height: px(20),
             width: px(20),
         },
+		'.icon-small': {
+			height: px(size.font_size_small),
+			width: px(size.font_size_small)
+		},
+		'.icon-small > svg': {
+			height: px(size.font_size_small),
+			width: px(size.font_size_small)
+		},
         '.icon-large': {
             height: px(size.icon_size_large),
             width: px(size.icon_size_large)
@@ -496,177 +503,6 @@
         '.logo-text': {height: px(size.header_logo_height), width: px(128)},
         '.logo-height': {height: px(size.header_logo_height)},
         '.logo-height > svg, .logo-height > img': {height: px(size.header_logo_height)},
-=======
-		'.flex-direction-change': {display: 'flex', 'justify-content': 'center'},
-		'.flex-column': {'flex-direction': "column"}, //TODO migrate to .col
-		".col": {'flex-direction': "column"},
-		'.flex-column-reverse': {'flex-direction': "column-reverse"}, //TODO: migrate to col-reverse
-		'.col-reverse': {'flex-direction': "column-reverse"},
-		'.flex': {display: 'flex'},
-		'.flex-grow': {flex: "1"},
-		'.flex-third': {flex: '1 0 0', 'min-width': "100px"}, // splits a flex layout into three same width columns
-		'.flex-third-middle': {flex: '2 1 0'}, // take up more space for the middle column
-		'.flex-half': {flex: '0 0 50%'}, // splits a flex layout into two same width columns
-		'.flex-grow-shrink-half': {flex: '1 1 50%'},
-		'.flex-grow-shrink-auto': {flex: "1 1 auto"}, // allow element to grow and shrink using the elements width as default size.
-		'.flex-grow-shrink-150': {flex: "1 1 150px"},
-		'.flex-no-shrink': {flex: "1 0 0"},
-		'.flex-no-grow-no-shrink-auto': {flex: "0 0 auto"},
-		'.flex-no-grow': {flex: "0"},
-		'.no-shrink': {'flex-shrink': '0'},
-		'.flex-no-grow-shrink-auto': {flex: "0 1 auto"},
-		'.flex-wrap': {'flex-wrap': 'wrap'}, // TODO: migrate to .wrap
-		".wrap": {'flex-wrap': 'wrap'}, // elements may move into the next line
-		'.items-center': {'align-items': 'center'}, //TODO: migrate to .center-vertically
-		".center-vertically": {'align-items': 'center'},
-		'.items-end': {'align-items': 'flex-end'},
-		'.items-start': {'align-items': 'flex-start'},
-		'.items-base': {'align-items': 'baseline'},
-		'.items-stretch': {'align-items': 'stretch'},
-		'.align-self-center': {'align-self': 'center'},
-		'.align-self-end': {'align-self': 'flex-end'},
-		'.align-self-stretch': {'align-self': 'stretch'},
-		'.justify-center': {'justify-content': 'center'}, //TODO: migrate to justify-horizontally
-		".center-horizontally": {'justify-content': 'center'},
-		'.justify-between': {'justify-content': 'space-between'},
-		'.justify-end': {'justify-content': 'flex-end'},
-		'.justify-start': {'justify-content': 'flex-start'},
-		'.child-grow > *': {flex: "1 1 auto"},
-		'.last-child-fixed > *:last-child': {flex: "1 0 100px"},
-		'.limit-width': {'max-width': '100%'},
-
-		'.border-radius': {'border-radius': px(size.border_radius)},
-		'.editor-border': {
-			'border': `1px solid ${theme.content_border}`,
-			'padding-top': px(size.vpad_small),
-			'padding-bottom': px(size.vpad_small),
-			'padding-left': px(size.hpad),
-			'padding-right': px(size.hpad),
-		},
-		'.editor-border-active': {
-			'border': `2px solid ${theme.content_accent}`,
-			'padding-top': px(size.vpad_small - 1),
-			'padding-bottom': px(size.vpad_small - 1),
-			'padding-left': px(size.hpad - 1),
-			'padding-right': px(size.hpad - 1),
-		},
-		'.editor-no-top-border': {
-			'border-top-color': 'transparent'
-		},
-
-		// icon
-		'.icon': {
-			height: px(size.icon_size_medium),
-			width: px(size.icon_size_medium),
-		},
-		'.icon > svg': {
-			height: px(size.icon_size_medium),
-			width: px(size.icon_size_medium),
-		},
-		'.icon-progress-search': {
-			height: px(20),
-			width: px(20),
-		},
-		'.icon-progress-search > svg': {
-			height: px(20),
-			width: px(20),
-		},
-		'.icon-small': {
-			height: px(size.font_size_small),
-			width: px(size.font_size_small)
-		},
-		'.icon-small > svg': {
-			height: px(size.font_size_small),
-			width: px(size.font_size_small)
-		},
-		'.icon-large': {
-			height: px(size.icon_size_large),
-			width: px(size.icon_size_large)
-		},
-		'.icon-large > svg': {
-			height: px(size.icon_size_large),
-			width: px(size.icon_size_large)
-		},
-		'.icon-xl': {
-			height: px(size.icon_size_xl),
-			width: px(size.icon_size_xl)
-		},
-		'.icon-xl > svg': {
-			height: px(size.icon_size_xl),
-			width: px(size.icon_size_xl)
-		},
-		'.icon-progress > svg': {
-			'animation-name': 'rotate-icon',
-			'animation-duration': '2s',
-			'animation-iteration-count': 'infinite',
-			'animation-timing-function': 'calculatePosition',
-			'transform-origin': '50% 50%',
-			display: 'inline-block'
-		},
-		'@keyframes rotate-icon': {
-			'0%': {
-				transform: 'rotate(0deg)',
-			},
-			'100%': {
-				transform: 'rotate(360deg)',
-			}
-		},
-
-		// custom styling for views
-
-		// the main view
-		'.main-view': {
-			position: 'absolute',
-			top: px(size.navbar_height),
-			right: px(0),
-			bottom: px(0),
-			left: px(0),
-			'overflow-x': 'hidden',
-			'margin-top': requiresStatusBarHack() ? "20px" : 'env(safe-area-inset-top)' // insets for iPhone X)
-		},
-
-		// view slider
-
-		'.backface_fix': { // TODO check if this can be removed
-			'-webkit-backface-visibility': 'hidden',
-			'backface-visibility': 'hidden'
-		},
-
-		// header
-		'.header-nav': {
-			position: 'absolute', top: 0, left: 0, right: 0,
-			height: px(size.navbar_height),
-			'background-color': theme.header_bg,
-			'box-shadow': `0 3px 2px 0 ${theme.header_box_shadow_bg}`,
-			'z-index': 1, // box_shadow will be overruled by the views background, otherwise
-			'margin-top': requiresStatusBarHack() ? "20px" : 'env(safe-area-inset-top)' // insets for iPhone X)
-		},
-
-
-		'.notification-overlay-content': {
-			'margin-left': px(size.vpad),
-			'margin-right': px(size.vpad),
-			'padding-top': px(size.vpad),
-		},
-
-		'.logo-circle': {
-			width: px(size.button_icon_bg_size),
-			height: px(size.button_icon_bg_size),
-			'border-radius': "50%",
-			overflow: "hidden"
-		},
-		'.circle': {
-			width: px(size.hpad_large_mobile + 1),
-			height: px(size.hpad_large_mobile + 1),
-			'border-radius': "50%",
-			overflow: "hidden",
-			'margin-top': px(6)
-		},
-		'.logo': {height: px(size.header_logo_height)},
-		'.logo-text': {height: px(size.header_logo_height), width: px(128)},
-		'.logo-height': {height: px(size.header_logo_height)},
-		'.logo-height > svg, .logo-height > img': {height: px(size.header_logo_height)},
->>>>>>> ef620373
 
 		'.custom-logo': {width: px(200), 'background-repeat': "no-repeat", 'background-size': "auto 100%"},
 
@@ -976,7 +812,6 @@
         },
 
 		'.non-wrapping-row': {display: 'flex', 'flex-flow': 'row', 'margin-right': px(-size.hpad_large)},
-<<<<<<< HEAD
         '.non-wrapping-row > *': {
             flex: '1 0 40%',
             'margin-right': px(size.hpad_large),
@@ -1079,131 +914,6 @@
             "bottom": "-20px"
         },
 
-        // media query for small devices where elements should be arranged in one column
-        // also adaptions for table column widths
-        "@media (max-width: 400px)": { // currently used for the reminder dialog
-            '.flex-direction-change': {
-                display: 'flex',
-                'flex-direction': "column-reverse",
-                'justify-content': 'center'
-            },
-            '.column-width-small': {width: px(size.column_width_s_mobile)}
-        },
-
-        '@keyframes move-stripes': {
-            '0%': {
-                'background-position': '0 0'
-            },
-            '100%': {
-                'background-position': '15px 0'
-            }
-        },
-
-        '.indefinite-progress': {
-            "background-image": `repeating-linear-gradient(
-=======
-		'.non-wrapping-row > *': {
-			flex: '1 0 40%',
-			'margin-right': px(size.hpad_large),
-		},
-
-		// text input field
-		'.inputWrapper': {
-			flex: "1 1 auto",
-			background: 'transparent',
-			overflow: 'hidden',
-		},
-
-		// textarea
-		'.input, .input-area': {
-			display: 'block',
-			resize: 'none',
-			border: 0,
-			padding: 0,
-			margin: 0, // for safari browser
-			background: 'transparent',
-			outline: 'none',
-			width: "100%",
-			overflow: 'hidden',
-			color: theme.content_fg,
-		},
-		'.input-no-clear::-ms-clear': { // remove the clear (x) button from edge input fields
-			display: 'none'
-		},
-
-		// table
-
-		'.table': {
-			'border-collapse': 'collapse',
-			'table-layout': 'fixed',
-			width: '100%'
-		},
-
-		'.table tr:first-child': {
-			'border-bottom': `1px solid ${theme.content_border}`
-		},
-
-		'.table td': {
-			'vertical-align': 'middle',
-		},
-
-		'td': {
-			'padding': 0,
-		},
-
-		'.column-width-small': {
-			width: px(size.column_width_s_desktop)
-		},
-
-		'.column-width-largest': {},
-
-		'.buyOptionBox': {
-			position: 'relative',
-			display: 'inline-block',
-			border: `1px solid ${theme.content_border}`,
-			width: "100%",
-			padding: px(10)
-		},
-		'.buyOptionBox.active': {
-			border: `1px solid ${theme.content_accent}`,
-		},
-
-		'.buyOptionBox.highlighted': {
-			border: `2px solid ${theme.content_accent}`,
-			padding: px(9)
-		},
-
-		'.ribbon-vertical': {
-			position: "absolute",
-			"margin-bottom": "80px",
-			width: "40px",
-			height: "60px",
-			background: theme.content_accent,
-			top: "-6px",
-			right: "10px",
-			color: theme.content_bg,
-		},
-		'.ribbon-vertical:before': {
-			content: '""',
-			position: "absolute",
-			height: 0,
-			width: 0,
-			'border-bottom': `6px solid ${theme.content_accent}`,
-			"border-right": "6px solid transparent",
-			right: "-6px"
-		},
-		'.ribbon-vertical:after': {
-			content: '""',
-			position: "absolute",
-			height: 0,
-			width: 0,
-			left: 0,
-			"border-left": `20px solid ${theme.content_accent}`,
-			"border-right": `20px solid ${theme.content_accent}`,
-			"border-bottom": "20px solid transparent",
-			"bottom": "-20px"
-		},
-
 		// calendar
 
 		'.flex-end-on-child .button-content': {
@@ -1293,36 +1003,34 @@
 		},
 
 
-		// media query for small devices where elements should be arranged in one column
-		// also adaptions for table column widths
-		"@media (max-width: 400px)": { // currently used for the reminder dialog
-			'.flex-direction-change': {
-				display: 'flex',
-				'flex-direction': "column-reverse",
-				'justify-content': 'center'
-			},
-			'.column-width-small': {width: px(size.column_width_s_mobile)}
-		},
-
-		'@keyframes move-stripes': {
-			'0%': {
-				'background-position': '0 0'
-			},
-			'100%': {
-				'background-position': '15px 0'
-			}
-		},
-
-		'.indefinite-progress': {
-			"background-image": `repeating-linear-gradient(
->>>>>>> ef620373
+        // media query for small devices where elements should be arranged in one column
+        // also adaptions for table column widths
+        "@media (max-width: 400px)": { // currently used for the reminder dialog
+            '.flex-direction-change': {
+                display: 'flex',
+                'flex-direction': "column-reverse",
+                'justify-content': 'center'
+            },
+            '.column-width-small': {width: px(size.column_width_s_mobile)}
+        },
+
+        '@keyframes move-stripes': {
+            '0%': {
+                'background-position': '0 0'
+            },
+            '100%': {
+                'background-position': '15px 0'
+            }
+        },
+
+        '.indefinite-progress': {
+            "background-image": `repeating-linear-gradient(
   -45deg,
   ${theme.content_accent},
   ${theme.content_accent} 5px,
   ${theme.content_bg} 5px,
   ${theme.content_bg} 10px
 );`,
-<<<<<<< HEAD
             // WebKit based browsers initially implemented old specification, we cannot specify unprefixed value
             // for them
             [client.browser === BrowserType.SAFARI ? "-webkit-background-size" : "background-size"]: px(15),
@@ -1338,6 +1046,11 @@
             background: theme.content_accent,
             color: theme.content_button_icon,
         },
+		'.date-current': {
+			'border-radius': '50%',
+			background: theme.navigation_button,
+			color: theme.navigation_button_icon,
+		},
 
         // media query for mobile devices, should be one pixel less than style.isDesktopLayout
         [`@media (max-width: ${size.desktop_layout_width - 1}px)`]: {
@@ -1428,77 +1141,6 @@
             },
             ".dialog-container": {
                 overflow: "visible",
-=======
-			// WebKit based browsers initially implemented old specification, we cannot specify unprefixed value
-			// for them
-			[client.browser === BrowserType.SAFARI ? "-webkit-background-size" : "background-size"]: px(15),
-			"width": "100%",
-			"height": px(3),
-			"animation": "move-stripes 2s linear infinite"
-		},
-
-		'.transition-margin': {'transition': `margin-bottom 200ms ease-in-out`},
-
-		'.date-selected': {
-			'border-radius': '50%',
-			background: theme.content_accent,
-			color: theme.content_button_icon,
-		},
-		'.date-current': {
-			'border-radius': '50%',
-			background: theme.navigation_button,
-			color: theme.navigation_button_icon,
-		},
-
-		// media query for mobile devices, should be one pixel less than style.isDesktopLayout
-		[`@media (max-width: ${size.desktop_layout_width - 1}px)`]: {
-			'.main-view': {top: positionValue(size.navbar_height_mobile)},
-			'.header-nav': {height: px(size.navbar_height_mobile)},
-			'.logo-height': {height: px(size.header_logo_height_mobile)},
-			'.logo-height > svg': {height: px(size.header_logo_height_mobile)},
-			// adjust padding for mobile devices
-			//'.plr-l': {'padding-left': px(size.hpad_large_mobile), 'padding-right': px(size.hpad_large_mobile)},
-			//'.pl-l': {'padding-left': px(size.hpad_large_mobile)},
-			//'.pr-l': {'padding-right': px(size.hpad_large_mobile)},
-
-			//".fixed-bottom-right": {bottom: px(size.hpad_large_mobile), right: px(size.hpad_large_mobile)},
-			'.pt-responsive': {'padding-top': px(size.hpad_large)},
-			'.header-logo': {
-				height: px(size.header_logo_height_mobile),
-			},
-			'.header-logo > svg': {
-				height: px(size.header_logo_height_mobile),
-				width: 'auto'
-			},
-
-			'.header-left': {
-				width: `${px(size.navbar_edge_width_mobile)}`
-			},
-			'.header-middle': {
-				position: 'absolute',
-				right: px(size.navbar_edge_width_mobile),
-				left: px(size.navbar_edge_width_mobile),
-				top: 0,
-				bottom: 0,
-			},
-			'.header-right': {
-				left: 'auto',
-				width: `${px(size.navbar_edge_width_mobile)}`
-			},
-
-			'.custom-logo': {width: px(40)},
-
-			'.notification-overlay-content': {
-				'padding-top': px(size.vpad_small)
-			}
-		},
-
-		"@media print": {
-			'html, body': {position: "initial"}, // overwrite position "fixed" otherwise only one page will be printed.
-			".header-nav": {display: 'none'},
-			".main-view": {
-				top: 0,
->>>>>>> ef620373
 				position: "static !important"
             },
             "#wizard-paging": {
