// @flow
import {dialog, ipcMain} from 'electron'
import type {WindowManager} from "./DesktopWindowManager.js"
import {err} from './DesktopErrorHandler.js'
import {defer} from '../api/common/utils/Utils.js'
import type {DeferredObject} from "../api/common/utils/Utils"
import {errorToObj, objToError} from "../api/common/WorkerProtocol"
import DesktopUtils from "../desktop/DesktopUtils"
import type {DesktopConfigHandler} from "./DesktopConfigHandler"
import {disableAutoLaunch, enableAutoLaunch, isAutoLaunchEnabled} from "./autolaunch/AutoLauncher"
import type {DesktopSseClient} from './DesktopSseClient.js'
import type {DesktopNotifier} from "./DesktopNotifier"
import type {Socketeer} from "./Socketeer"

/**
 * node-side endpoint for communication between the renderer thread and the node thread
 */
export class IPC {
    _conf: DesktopConfigHandler;
    _sse: DesktopSseClient;
    _wm: WindowManager;
    _notifier: DesktopNotifier;
    _sock: Socketeer;

    _initialized: Array<DeferredObject<void>>;
    _requestId: number = 0;
    _queue: { [string]: Function };

    constructor(conf: DesktopConfigHandler, notifier: DesktopNotifier, sse: DesktopSseClient, wm: WindowManager, sock: Socketeer) {
        this._conf = conf
        this._sse = sse
        this._wm = wm
        this._notifier = notifier
        this._sock = sock

        this._initialized = []
        this._queue = {}
    }

    _invokeMethod(windowId: number, method: NativeRequestType, args: Array<Object>): Promise<any> {
        const d = defer()

<<<<<<< HEAD
        switch (method) {
            case 'init':
                if (!this.initialized(windowId).isFulfilled()) {
                    this._initialized[windowId].resolve()
                }
                d.resolve(process.platform);
                break
            case 'findInPage':
                this.initialized(windowId).then(() => {
                    const w = this._wm.get(windowId)
                    if (w) {
                        w.findInPage(args)
                    }
                })
                d.resolve()
                break
            case 'stopFindInPage':
                this.initialized(windowId).then(() => {
                    const w = this._wm.get(windowId)
                    if (w) {
                        w.stopFindInPage()
                    }
                })
                d.resolve()
                break
            case 'registerMailto':
                DesktopUtils
                    .registerAsMailtoHandler(true)
                    .then(() => {
                        d.resolve()
                    })
                    .catch(e => {
                        d.reject(e)
                    })
                break
            case 'unregisterMailto':
                DesktopUtils
                    .unregisterAsMailtoHandler(true)
                    .then(() => {
                        d.resolve()
                    })
                    .catch(e => {
                        d.reject(e)
                    })
                break
            case 'sendDesktopConfig':
                Promise.join(
                    DesktopUtils.checkIsMailtoHandler(),
                    isAutoLaunchEnabled(),
                    (isMailtoHandler, autoLaunchEnabled) => {
                        const config = this._conf.getDesktopConfig()
                        config.isMailtoHandler = isMailtoHandler
                        config.runOnStartup = autoLaunchEnabled
                        return config
                    }).then((config) => d.resolve(config))
                break
            case 'openFileChooser':
                if (args[1]) { // open folder dialog
                    dialog.showOpenDialog(null, {properties: ['openDirectory']}, paths => {
                        d.resolve(paths ? paths : [])
                    })
                } else { // open file
                    d.resolve([])
                }
                break
            case 'updateDesktopConfig':
                this._conf.setDesktopConfig('any', args[0]).then(() => d.resolve())
                break
            case 'openNewWindow':
                this._wm.newWindow(true)
                d.resolve()
                break
            case 'showWindow':
                this.initialized(windowId).then(() => {
                    const w = this._wm.get(windowId)
                    if (w) {
                        w.show()
                    }
                }).then(() => d.resolve())
                break
            case 'enableAutoLaunch':
                enableAutoLaunch().then(() => d.resolve())
                break
            case 'disableAutoLaunch':
                disableAutoLaunch().then(() => d.resolve())
                break
            case 'getPushIdentifier':
                const uInfo = {
                    userId: args[0].toString(),
                    mailAddress: args[1].toString()
                }
                // we know there's a logged in window
                //first, send error report if there is one
                err.sendErrorReport(windowId)
                    .then(() => {
                        const w = this._wm.get(windowId)
                        if (!w) return
                        w.setUserInfo(uInfo)
                        if (!w.isHidden()) {
                            this._notifier.resolveGroupedNotification(uInfo.userId)
                        }
                    })
                    .then(() => d.resolve(this._sse.getPushIdentifier()))
                break
            case 'storePushIdentifierLocally':
                this._sse.storePushIdentifier(args[0].toString(), args[1].toString(), args[2].toString())
                    .then(() => d.resolve())
                break
            case 'initPushNotifications':
                // no need to react, we start push service with node
                d.resolve()
                break
            case 'closePushNotifications':
                // TODO
                break
            case 'sendSocketMessage':
                this._sock.sendSocketMessage(args[0])
                d.resolve()
                break
            default:
                d.reject(new Error(`Invalid Method invocation: ${method}`))
                break
        }
=======
		switch (method) {
			case 'init':
				if (!this.initialized(windowId).isFulfilled()) {
					this._initialized[windowId].resolve()
				}
				d.resolve(process.platform);
				break
			case 'findInPage':
				this.initialized(windowId).then(() => {
					const w = this._wm.get(windowId)
					if (w) {
						w.findInPage(args).then(r => d.resolve(r))
					} else {
						d.resolve({numberOfMatches: 0, currentMatch: 0})
					}
				})
				break
			case 'stopFindInPage':
				this.initialized(windowId).then(() => {
					const w = this._wm.get(windowId)
					if (w) {
						w.stopFindInPage()
					}
				})
				d.resolve()
				break
			case 'registerMailto':
				DesktopUtils
					.registerAsMailtoHandler(true)
					.then(() => {
						d.resolve()
					})
					.catch(e => {
						d.reject(e)
					})
				break
			case 'unregisterMailto':
				DesktopUtils
					.unregisterAsMailtoHandler(true)
					.then(() => {
						d.resolve()
					})
					.catch(e => {
						d.reject(e)
					})
				break
			case 'sendDesktopConfig':
				Promise.join(
					DesktopUtils.checkIsMailtoHandler(),
					isAutoLaunchEnabled(),
					(isMailtoHandler, autoLaunchEnabled) => {
						const config = this._conf.getDesktopConfig()
						config.isMailtoHandler = isMailtoHandler
						config.runOnStartup = autoLaunchEnabled
						return config
					}).then((config) => d.resolve(config))
				break
			case 'openFileChooser':
				if (args[1]) { // open folder dialog
					dialog.showOpenDialog(null, {properties: ['openDirectory']}, paths => {
						d.resolve(paths ? paths : [])
					})
				} else { // open file
					d.resolve([])
				}
				break
			case 'updateDesktopConfig':
				this._conf.setDesktopConfig('any', args[0]).then(() => d.resolve())
				break
			case 'openNewWindow':
				this._wm.newWindow(true)
				d.resolve()
				break
			case 'showWindow':
				this.initialized(windowId).then(() => {
					const w = this._wm.get(windowId)
					if (w) {
						w.show()
					}
				}).then(() => d.resolve())
				break
			case 'enableAutoLaunch':
				enableAutoLaunch().then(() => d.resolve())
				break
			case 'disableAutoLaunch':
				disableAutoLaunch().then(() => d.resolve())
				break
			case 'getPushIdentifier':
				const uInfo = {
					userId: args[0].toString(),
					mailAddress: args[1].toString()
				}
				// we know there's a logged in window
				//first, send error report if there is one
				err.sendErrorReport(windowId)
				   .then(() => {
					   const w = this._wm.get(windowId)
					   if (!w) return
					   w.setUserInfo(uInfo)
					   if (!w.isHidden()) {
						   this._notifier.resolveGroupedNotification(uInfo.userId)
					   }
				   })
				   .then(() => d.resolve(this._sse.getPushIdentifier()))
				break
			case 'storePushIdentifierLocally':
				this._sse.storePushIdentifier(args[0].toString(), args[1].toString(), args[2].toString())
				    .then(() => d.resolve())
				break
			case 'initPushNotifications':
				// no need to react, we start push service with node
				d.resolve()
				break
			case 'closePushNotifications':
				// TODO
				break
			case 'sendSocketMessage':
				this._sock.sendSocketMessage(args[0])
				d.resolve()
				break
			default:
				d.reject(new Error(`Invalid Method invocation: ${method}`))
				break
		}
>>>>>>> dbd79671

        return d.promise
    }

    sendRequest(windowId: number, type: JsRequestType, args: Array<any>): Promise<Object> {
        return this.initialized(windowId).then(() => {
            const requestId = this._createRequestId();
            const request = {
                id: requestId,
                type: type,
                args: args,
            }
            const w = this._wm.get(windowId)
            if (w) {
                w.sendMessageToWebContents(windowId, request)
            }
            return Promise.fromCallback(cb => {
                this._queue[requestId] = cb
            });
        })
    }

    _createRequestId(): string {
        if (this._requestId >= Number.MAX_SAFE_INTEGER) {
            this._requestId = 0
        }
        return "desktop" + this._requestId++
    }

    initialized(windowId: number): Promise<void> {
        if (this._initialized[windowId]) {
            return this._initialized[windowId].promise
        } else {
            return Promise.reject(new Error("Tried to call ipc function on nonexistent window"))
        }
    }

    addWindow(id: number) {
        this._initialized[id] = defer()
        ipcMain.on(`${id}`, (ev: Event, msg: string) => {
            const request = JSON.parse(msg)
            if (request.type === "response") {
                this._queue[request.id](null, request.value);
            } else if (request.type === "requestError") {
                this._queue[request.id](objToError((request: any).error), null)
                delete this._queue[request.id]
            } else {
                const w = this._wm.get(id)
                this._invokeMethod(id, request.type, request.args)
                    .then(result => {
                        const response = {
                            id: request.id,
                            type: "response",
                            value: result,
                        }
                        if (w) w.sendMessageToWebContents(id, response)
                    })
                    .catch((e) => {
                        const response = {
                            id: request.id,
                            type: "requestError",
                            error: errorToObj(e),
                        }
                        if (w) w.sendMessageToWebContents(id, response)
                    })
            }
        })
    }

    removeWindow(id: number) {
        ipcMain.removeAllListeners(`${id}`)
        delete this._initialized[id]
    }
}<|MERGE_RESOLUTION|>--- conflicted
+++ resolved
@@ -16,155 +16,30 @@
  * node-side endpoint for communication between the renderer thread and the node thread
  */
 export class IPC {
-    _conf: DesktopConfigHandler;
-    _sse: DesktopSseClient;
-    _wm: WindowManager;
-    _notifier: DesktopNotifier;
-    _sock: Socketeer;
-
-    _initialized: Array<DeferredObject<void>>;
-    _requestId: number = 0;
-    _queue: { [string]: Function };
-
-    constructor(conf: DesktopConfigHandler, notifier: DesktopNotifier, sse: DesktopSseClient, wm: WindowManager, sock: Socketeer) {
-        this._conf = conf
-        this._sse = sse
-        this._wm = wm
-        this._notifier = notifier
-        this._sock = sock
-
-        this._initialized = []
-        this._queue = {}
-    }
-
-    _invokeMethod(windowId: number, method: NativeRequestType, args: Array<Object>): Promise<any> {
-        const d = defer()
-
-<<<<<<< HEAD
-        switch (method) {
-            case 'init':
-                if (!this.initialized(windowId).isFulfilled()) {
-                    this._initialized[windowId].resolve()
-                }
-                d.resolve(process.platform);
-                break
-            case 'findInPage':
-                this.initialized(windowId).then(() => {
-                    const w = this._wm.get(windowId)
-                    if (w) {
-                        w.findInPage(args)
-                    }
-                })
-                d.resolve()
-                break
-            case 'stopFindInPage':
-                this.initialized(windowId).then(() => {
-                    const w = this._wm.get(windowId)
-                    if (w) {
-                        w.stopFindInPage()
-                    }
-                })
-                d.resolve()
-                break
-            case 'registerMailto':
-                DesktopUtils
-                    .registerAsMailtoHandler(true)
-                    .then(() => {
-                        d.resolve()
-                    })
-                    .catch(e => {
-                        d.reject(e)
-                    })
-                break
-            case 'unregisterMailto':
-                DesktopUtils
-                    .unregisterAsMailtoHandler(true)
-                    .then(() => {
-                        d.resolve()
-                    })
-                    .catch(e => {
-                        d.reject(e)
-                    })
-                break
-            case 'sendDesktopConfig':
-                Promise.join(
-                    DesktopUtils.checkIsMailtoHandler(),
-                    isAutoLaunchEnabled(),
-                    (isMailtoHandler, autoLaunchEnabled) => {
-                        const config = this._conf.getDesktopConfig()
-                        config.isMailtoHandler = isMailtoHandler
-                        config.runOnStartup = autoLaunchEnabled
-                        return config
-                    }).then((config) => d.resolve(config))
-                break
-            case 'openFileChooser':
-                if (args[1]) { // open folder dialog
-                    dialog.showOpenDialog(null, {properties: ['openDirectory']}, paths => {
-                        d.resolve(paths ? paths : [])
-                    })
-                } else { // open file
-                    d.resolve([])
-                }
-                break
-            case 'updateDesktopConfig':
-                this._conf.setDesktopConfig('any', args[0]).then(() => d.resolve())
-                break
-            case 'openNewWindow':
-                this._wm.newWindow(true)
-                d.resolve()
-                break
-            case 'showWindow':
-                this.initialized(windowId).then(() => {
-                    const w = this._wm.get(windowId)
-                    if (w) {
-                        w.show()
-                    }
-                }).then(() => d.resolve())
-                break
-            case 'enableAutoLaunch':
-                enableAutoLaunch().then(() => d.resolve())
-                break
-            case 'disableAutoLaunch':
-                disableAutoLaunch().then(() => d.resolve())
-                break
-            case 'getPushIdentifier':
-                const uInfo = {
-                    userId: args[0].toString(),
-                    mailAddress: args[1].toString()
-                }
-                // we know there's a logged in window
-                //first, send error report if there is one
-                err.sendErrorReport(windowId)
-                    .then(() => {
-                        const w = this._wm.get(windowId)
-                        if (!w) return
-                        w.setUserInfo(uInfo)
-                        if (!w.isHidden()) {
-                            this._notifier.resolveGroupedNotification(uInfo.userId)
-                        }
-                    })
-                    .then(() => d.resolve(this._sse.getPushIdentifier()))
-                break
-            case 'storePushIdentifierLocally':
-                this._sse.storePushIdentifier(args[0].toString(), args[1].toString(), args[2].toString())
-                    .then(() => d.resolve())
-                break
-            case 'initPushNotifications':
-                // no need to react, we start push service with node
-                d.resolve()
-                break
-            case 'closePushNotifications':
-                // TODO
-                break
-            case 'sendSocketMessage':
-                this._sock.sendSocketMessage(args[0])
-                d.resolve()
-                break
-            default:
-                d.reject(new Error(`Invalid Method invocation: ${method}`))
-                break
-        }
-=======
+	_conf: DesktopConfigHandler;
+	_sse: DesktopSseClient;
+	_wm: WindowManager;
+	_notifier: DesktopNotifier;
+	_sock: Socketeer;
+
+	_initialized: Array<DeferredObject<void>>;
+	_requestId: number = 0;
+	_queue: {[string]: Function};
+
+	constructor(conf: DesktopConfigHandler, notifier: DesktopNotifier, sse: DesktopSseClient, wm: WindowManager, sock: Socketeer) {
+		this._conf = conf
+		this._sse = sse
+		this._wm = wm
+		this._notifier = notifier
+		this._sock = sock
+
+		this._initialized = []
+		this._queue = {}
+	}
+
+	_invokeMethod(windowId: number, method: NativeRequestType, args: Array<Object>): Promise<any> {
+		const d = defer()
+
 		switch (method) {
 			case 'init':
 				if (!this.initialized(windowId).isFulfilled()) {
@@ -289,78 +164,77 @@
 				d.reject(new Error(`Invalid Method invocation: ${method}`))
 				break
 		}
->>>>>>> dbd79671
-
-        return d.promise
-    }
-
-    sendRequest(windowId: number, type: JsRequestType, args: Array<any>): Promise<Object> {
-        return this.initialized(windowId).then(() => {
-            const requestId = this._createRequestId();
-            const request = {
-                id: requestId,
-                type: type,
-                args: args,
-            }
-            const w = this._wm.get(windowId)
-            if (w) {
-                w.sendMessageToWebContents(windowId, request)
-            }
-            return Promise.fromCallback(cb => {
-                this._queue[requestId] = cb
-            });
-        })
-    }
-
-    _createRequestId(): string {
-        if (this._requestId >= Number.MAX_SAFE_INTEGER) {
-            this._requestId = 0
-        }
-        return "desktop" + this._requestId++
-    }
-
-    initialized(windowId: number): Promise<void> {
-        if (this._initialized[windowId]) {
-            return this._initialized[windowId].promise
-        } else {
-            return Promise.reject(new Error("Tried to call ipc function on nonexistent window"))
-        }
-    }
-
-    addWindow(id: number) {
-        this._initialized[id] = defer()
-        ipcMain.on(`${id}`, (ev: Event, msg: string) => {
-            const request = JSON.parse(msg)
-            if (request.type === "response") {
-                this._queue[request.id](null, request.value);
-            } else if (request.type === "requestError") {
-                this._queue[request.id](objToError((request: any).error), null)
-                delete this._queue[request.id]
-            } else {
-                const w = this._wm.get(id)
-                this._invokeMethod(id, request.type, request.args)
-                    .then(result => {
-                        const response = {
-                            id: request.id,
-                            type: "response",
-                            value: result,
-                        }
-                        if (w) w.sendMessageToWebContents(id, response)
-                    })
-                    .catch((e) => {
-                        const response = {
-                            id: request.id,
-                            type: "requestError",
-                            error: errorToObj(e),
-                        }
-                        if (w) w.sendMessageToWebContents(id, response)
-                    })
-            }
-        })
-    }
-
-    removeWindow(id: number) {
-        ipcMain.removeAllListeners(`${id}`)
-        delete this._initialized[id]
-    }
+
+		return d.promise
+	}
+
+	sendRequest(windowId: number, type: JsRequestType, args: Array<any>): Promise<Object> {
+		return this.initialized(windowId).then(() => {
+			const requestId = this._createRequestId();
+			const request = {
+				id: requestId,
+				type: type,
+				args: args,
+			}
+			const w = this._wm.get(windowId)
+			if (w) {
+				w.sendMessageToWebContents(windowId, request)
+			}
+			return Promise.fromCallback(cb => {
+				this._queue[requestId] = cb
+			});
+		})
+	}
+
+	_createRequestId(): string {
+		if (this._requestId >= Number.MAX_SAFE_INTEGER) {
+			this._requestId = 0
+		}
+		return "desktop" + this._requestId++
+	}
+
+	initialized(windowId: number): Promise<void> {
+		if (this._initialized[windowId]) {
+			return this._initialized[windowId].promise
+		} else {
+			return Promise.reject(new Error("Tried to call ipc function on nonexistent window"))
+		}
+	}
+
+	addWindow(id: number) {
+		this._initialized[id] = defer()
+		ipcMain.on(`${id}`, (ev: Event, msg: string) => {
+			const request = JSON.parse(msg)
+			if (request.type === "response") {
+				this._queue[request.id](null, request.value);
+			} else if (request.type === "requestError") {
+				this._queue[request.id](objToError((request: any).error), null)
+				delete this._queue[request.id]
+			} else {
+				const w = this._wm.get(id)
+				this._invokeMethod(id, request.type, request.args)
+				    .then(result => {
+					    const response = {
+						    id: request.id,
+						    type: "response",
+						    value: result,
+					    }
+					    if (w) w.sendMessageToWebContents(id, response)
+				    })
+				    .catch((e) => {
+					    const response = {
+						    id: request.id,
+						    type: "requestError",
+						    error: errorToObj(e),
+					    }
+					    if (w) w.sendMessageToWebContents(id, response)
+				    })
+			}
+		})
+	}
+
+	removeWindow(id: number) {
+		ipcMain.removeAllListeners(`${id}`)
+		delete this._initialized[id]
+	}
 }