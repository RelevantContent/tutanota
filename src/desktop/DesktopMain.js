--- conflicted
+++ resolved
@@ -49,15 +49,11 @@
 	} else {
 		app.on('second-instance', (ev, args, cwd) => {
 			console.log("2nd instance args:", args)
-<<<<<<< HEAD
-			wm.getAll().forEach(w => w.show())
-=======
 			if (wm.getAll().length === 0) {
 				wm.newWindow(true)
 			} else {
 				wm.getAll().forEach(w => w.show())
 			}
->>>>>>> 8029b52e
 			handleArgv(args)
 		})
 	}
