--- conflicted
+++ resolved
@@ -18,10 +18,7 @@
 import {windowFacade} from "../misc/WindowFacade"
 import {DeviceType} from "../misc/ClientConstants"
 import {ButtonN} from "../gui/base/ButtonN"
-<<<<<<< HEAD
-=======
 import * as RecoverLoginDialog from "./RecoverLoginDialog"
->>>>>>> 8ab8e64e
 
 assertMainOrNode()
 
@@ -156,15 +153,19 @@
 		return (themeId() !== 'custom')
 	}
 
+	_recoverLoginVisible(): boolean {
+		return true
+	}
+
 	_moreButtonVisible(): boolean {
 		return this._signupLinkVisible()
 			|| this._loginAnotherLinkVisible()
 			|| this._deleteCredentialsLinkVisible()
 			|| this._knownCredentialsLinkVisible()
 			|| this._switchThemeLinkVisible()
-	}
-
-<<<<<<< HEAD
+			|| this._recoverLoginVisible()
+	}
+
 	_expanderButton(): ExpanderButton {
 		const panel = {
 			view: () => m(".flex-center.flex-column", [
@@ -199,23 +200,13 @@
 								return deviceConfig.setTheme('light')
 						}
 					}
+				}) : null,
+				this._recoverLoginVisible() ? m(ButtonN, {
+					label: "recoverAccountAccess_action",
+					click: () => this._showRecoverLoginDialog(),
+					type: ButtonType.Secondary,
 				}) : null
 			])
-=======
-		const recoverLogin = () => {
-			return m(ButtonN, {
-				label: "recoverAccountAccess_action",
-				click: () => this._showRecoverLoginDialog(),
-				type: ButtonType.Secondary,
-			})
-		}
-
-		const panel = {
-			view: () => m(".flex-center.flex-column", this._showingKnownCredentials
-				? [loginOther(), deleteCredentials(), themeSwitch(), recoverLogin()]
-				: [knownCredentials(), signUp(), themeSwitch(), recoverLogin()]
-			)
->>>>>>> 8ab8e64e
 		}
 		return new ExpanderButton('more_label', new ExpanderPanel(panel), false)
 	}
@@ -233,14 +224,9 @@
 			m(this.mailAddress),
 			m(this.password),
 			(!whitelabelCustomizations ||
-<<<<<<< HEAD
-				whitelabelCustomizations.bootstrapCustomizations.indexOf(BootstrapFeatureType.DisableSavePassword) === -1) ?
-				m(this.savePassword) : null,
-=======
-				whitelabelCustomizations.bootstrapCustomizations.indexOf(BootstrapFeatureType.DisableSavePassword) == -1)
+				whitelabelCustomizations.bootstrapCustomizations.indexOf(BootstrapFeatureType.DisableSavePassword) === -1)
 				? m(this.savePassword)
 				: null,
->>>>>>> 8ab8e64e
 			m(".pt", m(this.loginButton)),
 			m("p.center.statusTextColor", m("small", this.helpText)),
 			isApp() ? null : m(".flex-center.pt-l", this.appButtons.map(button => m(button)))
