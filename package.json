--- conflicted
+++ resolved
@@ -21,10 +21,7 @@
 		"qrcode-svg": "1.0.0",
 		"squire-rte": "1.9.0",
 		"systemjs": "0.20.19",
-<<<<<<< HEAD
 		"keytar": "^4.13.0",
-=======
->>>>>>> fa324b59
 		"luxon": "^1.15.0"
 	},
 	"devDependencies": {
